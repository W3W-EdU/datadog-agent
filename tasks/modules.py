--- conflicted
+++ resolved
@@ -132,12 +132,8 @@
         targets=["./pkg", "./cmd", "./comp"],
     ),
     "cmd/agent/common/path": GoModule("cmd/agent/common/path", independent=True),
-<<<<<<< HEAD
     "comp/api/api/def": GoModule("comp/api/api/def", independent=True),
-    "comp/core/config": GoModule("comp/core/config", independent=True),
-=======
     "comp/core/config": GoModule("comp/core/config", independent=True, used_by_otel=True),
->>>>>>> 295c0b8b
     "comp/core/flare/builder": GoModule("comp/core/flare/builder", independent=True),
     "comp/core/flare/types": GoModule("comp/core/flare/types", independent=True),
     "comp/core/hostname/hostnameinterface": GoModule(
