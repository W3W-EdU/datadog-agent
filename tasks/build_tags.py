--- conflicted
+++ resolved
@@ -102,14 +102,11 @@
     }
 )
 
-<<<<<<< HEAD
 FIPS_AGENT_TAGS = {"requirefips", "goexperiment.opensslcrypto"}
 
 # AGENTLESS_SCANNER_TAGS lists the tags needed when building the agentless-scanner
 AGENTLESS_SCANNER_TAGS = {""}
 
-=======
->>>>>>> 541eb562
 # CLUSTER_AGENT_TAGS lists the tags needed when building the cluster-agent
 CLUSTER_AGENT_TAGS = {"clusterchecks", "datadog.no_waf", "kubeapiserver", "orchestrator", "zlib", "zstd", "ec2", "gce"}
 
