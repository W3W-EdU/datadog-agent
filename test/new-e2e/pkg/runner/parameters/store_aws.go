// Unless explicitly stated otherwise all files in this repository are licensed
// under the Apache License Version 2.0.
// This product includes software developed at Datadog (https://www.datadoghq.com/).
// Copyright 2016-present Datadog, Inc.

package parameters

import (
	"context"
	"errors"
	"fmt"
	"github.com/DataDog/datadog-agent/test/new-e2e/pkg/utils/common"
	"strings"

	"github.com/aws/aws-sdk-go-v2/service/ssm"
	ssmTypes "github.com/aws/aws-sdk-go-v2/service/ssm/types"

	"github.com/DataDog/datadog-agent/test/new-e2e/pkg/utils/clients"
)

var _ valueStore = &awsStore{}

type awsStore struct {
	prefix string
}

// NewAWSStore creates a new AWS store
func NewAWSStore(prefix string) Store {
	return newStore(newCachingStore(awsStore{
		prefix: prefix,
	}))
}

// Get returns parameter value.
// For AWS Store, parameter key is lowered and added to prefix
func (s awsStore) get(key StoreKey) (string, error) {
	ssmClient, err := clients.GetAWSSSMClient()
	if err != nil {
		return "", err
	}
	if newKey, ok := awsOverrides[key]; ok {
		key = newKey
	}

	awsKey := strings.ToLower(s.prefix + string(key))
	withDecryption := true
	output, err := ssmClient.GetParameter(context.Background(), &ssm.GetParameterInput{Name: &awsKey, WithDecryption: &withDecryption})
	if err != nil {
		var notFoundError *ssmTypes.ParameterNotFound
		if errors.As(err, &notFoundError) {
			return "", ParameterNotFoundError{key: key}
		}

		return "", common.InternalError{Err: fmt.Errorf("failed to get SSM parameter '%s', err: %w", awsKey, err)}
	}

	return *output.Parameter.Value, nil
}

<<<<<<< HEAD
// AWSoverrides is a map of StoreKey to StoreKey used to override key only in AWS store
=======
// awsOverrides is a map of StoreKey to StoreKey used to override key only in AWS store
>>>>>>> 8f1d48e5
var awsOverrides = map[StoreKey]StoreKey{
	APIKey: "api_key_2",
	APPKey: "app_key_2",
}<|MERGE_RESOLUTION|>--- conflicted
+++ resolved
@@ -57,11 +57,7 @@
 	return *output.Parameter.Value, nil
 }
 
-<<<<<<< HEAD
-// AWSoverrides is a map of StoreKey to StoreKey used to override key only in AWS store
-=======
 // awsOverrides is a map of StoreKey to StoreKey used to override key only in AWS store
->>>>>>> 8f1d48e5
 var awsOverrides = map[StoreKey]StoreKey{
 	APIKey: "api_key_2",
 	APPKey: "app_key_2",
