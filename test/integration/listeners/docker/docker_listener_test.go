// Unless explicitly stated otherwise all files in this repository are licensed
// under the Apache License Version 2.0.
// This product includes software developed at Datadog (https://www.datadoghq.com/).
// Copyright 2016-present Datadog, Inc.

//go:build test

package listeners

import (
	"context"
	"fmt"
	"strings"
	"sync"
	"testing"
	"time"

	log "github.com/cihub/seelog"
	"github.com/stretchr/testify/assert"
	"github.com/stretchr/testify/require"
	"github.com/stretchr/testify/suite"
	"go.uber.org/fx"

	"github.com/DataDog/datadog-agent/comp/core"
	"github.com/DataDog/datadog-agent/comp/core/autodiscovery/listeners"
	acTelemetry "github.com/DataDog/datadog-agent/comp/core/autodiscovery/telemetry"
	compcfg "github.com/DataDog/datadog-agent/comp/core/config"
	"github.com/DataDog/datadog-agent/comp/core/tagger"
	"github.com/DataDog/datadog-agent/comp/core/tagger/taggerimpl"
	"github.com/DataDog/datadog-agent/comp/core/telemetry"
	wmcatalog "github.com/DataDog/datadog-agent/comp/core/workloadmeta/collectors/catalog"
	workloadmeta "github.com/DataDog/datadog-agent/comp/core/workloadmeta/def"
	workloadmetafx "github.com/DataDog/datadog-agent/comp/core/workloadmeta/fx"
	"github.com/DataDog/datadog-agent/pkg/config"
	"github.com/DataDog/datadog-agent/pkg/config/env"
	"github.com/DataDog/datadog-agent/pkg/util/containers"
	"github.com/DataDog/datadog-agent/pkg/util/docker"
	"github.com/DataDog/datadog-agent/pkg/util/fxutil"
	"github.com/DataDog/datadog-agent/pkg/util/optional"
	"github.com/DataDog/datadog-agent/test/integration/utils"
)

type DockerListenerTestSuite struct {
	suite.Suite
	compose        utils.ComposeConf
	listener       listeners.ServiceListener
	dockerutil     *docker.DockerUtil
	newSvc         chan listeners.Service
	delSvc         chan listeners.Service
	stop           chan struct{}
	m              sync.RWMutex
	wmeta          workloadmeta.Component
	telemetryStore *acTelemetry.Store
}

type deps struct {
	fx.In
	Tagger    tagger.Component
	WMeta     workloadmeta.Component
	Telemetry telemetry.Component
}

func (suite *DockerListenerTestSuite) SetupSuite() {
	containers.ResetSharedFilter()

	config.SetupLogger(
		config.LoggerName("test"),
		"debug",
		"",
		"",
		false,
		true,
		false,
	)

	overrides := map[string]interface{}{
		"ac_include": []string{"name:.*redis.*"},
		"ac_exclude": []string{"image:datadog/docker-library:redis.*"},
	}

	var err error
	deps := fxutil.Test[deps](suite.T(), fx.Options(
		core.MockBundle(),
		fx.Replace(compcfg.MockParams{
			Overrides: overrides,
		}),
<<<<<<< HEAD
		fx.Supply(workloadmeta.NewParams()),
		fx.Provide(wmcatalog.GetCatalog),
		workloadmetafx.Module(),
=======
		wmcatalog.GetCatalog(),
		workloadmetafx.Module(workloadmeta.NewParams()),
>>>>>>> 3b1e55e5
		taggerimpl.Module(),
		fx.Supply(tagger.NewTaggerParams()),
	))
	env.SetFeatures(suite.T(), env.Docker)
	suite.wmeta = deps.WMeta
	suite.telemetryStore = acTelemetry.NewStore(deps.Telemetry)
	suite.dockerutil, err = docker.GetDockerUtil()
	require.Nil(suite.T(), err, "can't connect to docker")

	suite.compose = utils.ComposeConf{
		ProjectName: "dockerlistener",
		FilePath:    "testdata/redis.yaml",
	}
}

func (suite *DockerListenerTestSuite) TearDownSuite() {
	containers.ResetSharedFilter()
}

func (suite *DockerListenerTestSuite) SetupTest() {
	dl, err := listeners.NewContainerListener(&config.Listeners{}, optional.NewOption(suite.wmeta), suite.telemetryStore)
	if err != nil {
		panic(err)
	}
	suite.listener = dl

	suite.newSvc = make(chan listeners.Service, 10)
	suite.delSvc = make(chan listeners.Service, 10)
}

func (suite *DockerListenerTestSuite) TearDownTest() {
	suite.listener.Stop()
	suite.listener = nil
	suite.stopContainers()
}

func (suite *DockerListenerTestSuite) startContainers() ([]string, error) {
	output, err := suite.compose.Start()
	if err != nil {
		log.Errorf("error starting containers:\n%s", string(output))
		return nil, err
	}
	return suite.compose.ListContainers()
}

func (suite *DockerListenerTestSuite) stopContainers() error {
	output, err := suite.compose.Stop()
	if err != nil {
		log.Errorf("error stopping containers:\n%s", string(output))
	}
	return err
}

// Listens in a channel until it receives one service per listed container.
// If several events are received for the same containerIDs, the last one is returned
func (suite *DockerListenerTestSuite) getServices(targetIDs, excludedIDs []string, channel chan listeners.Service, timeout time.Duration) (map[string]listeners.Service, error) {
	services := make(map[string]listeners.Service)
	timeoutTicker := time.NewTicker(timeout)

	for {
		select {
		case svc := <-channel:
			for _, id := range targetIDs {
				if strings.HasSuffix(svc.GetServiceID(), id) {
					log.Infof("Service matches container %s, keeping", id)
					services[id] = svc
					log.Infof("Got services for %d containers so far, out of %d wanted", len(services), len(targetIDs))
					if len(services) == len(targetIDs) {
						log.Infof("Got all %d services, returning", len(services))
						return services, nil
					}
				}
			}
			for _, id := range excludedIDs {
				if strings.HasSuffix(svc.GetServiceID(), id) {
					return services, fmt.Errorf("got service for excluded container %s", id)
				}
			}
		case <-timeoutTicker.C:
			return services, fmt.Errorf("timeout listening for services, only got %d, expecting %d", len(services), len(targetIDs))
		}
	}
}

// Starts the listener AFTER the containers have started
func (suite *DockerListenerTestSuite) TestListenAfterStart() {
	suite.m.RLock()
	defer suite.m.RUnlock()

	containerIDs, err := suite.startContainers()
	assert.Nil(suite.T(), err)
	assert.Len(suite.T(), containerIDs, 3)
	log.Infof("got container IDs %s from compose", containerIDs)

	// Start listening after the containers started, they'll be listed in the init
	suite.listener.Listen(suite.newSvc, suite.delSvc)

	suite.commonSection(containerIDs)
}

// Starts the listener AFTER the containers have started
func (suite *DockerListenerTestSuite) TestListenBeforeStart() {
	suite.m.RLock()
	defer suite.m.RUnlock()

	// Start listening after the containers started, they'll be detected via docker events
	suite.listener.Listen(suite.newSvc, suite.delSvc)

	containerIDs, err := suite.startContainers()
	assert.Nil(suite.T(), err)
	assert.Len(suite.T(), containerIDs, 3)
	log.Infof("got container IDs %s from compose", containerIDs)

	suite.commonSection(containerIDs)
}

// Common section for both scenarios
func (suite *DockerListenerTestSuite) commonSection(containerIDs []string) {
	ctx := context.Background()
	expectedADIDs := make(map[string][]string)
	var includedIDs, excludedIDs []string
	var excludedEntity string

	for _, container := range containerIDs {
		inspect, err := suite.dockerutil.Inspect(ctx, container, false)
		assert.Nil(suite.T(), err)
		entity := fmt.Sprintf("docker://%s", container)
		if strings.Contains(inspect.Name, "excluded") {
			excludedEntity = containers.BuildEntityName(string(workloadmeta.ContainerRuntimeDocker), container)
			excludedIDs = append(excludedIDs, container)
			continue
		}
		includedIDs = append(includedIDs, container)
		if strings.Contains(inspect.Name, "redis-with-id") {
			expectedADIDs[entity] = []string{"custom-id"}
		} else {
			expectedADIDs[entity] = []string{
				entity,
				"datadog/docker-library",
				"docker-library",
			}
		}
	}

	// We should get 2 new services
	services, err := suite.getServices(includedIDs, excludedIDs, suite.newSvc, 5*time.Second)
	assert.Nil(suite.T(), err)
	assert.Len(suite.T(), services, 2)

	for _, service := range services {
		pid, err := service.GetPid(ctx)
		assert.Nil(suite.T(), err)
		assert.True(suite.T(), pid > 0)
		hosts, err := service.GetHosts(ctx)
		assert.Nil(suite.T(), err)
		assert.Len(suite.T(), hosts, 1)
		ports, err := service.GetPorts(ctx)
		assert.Nil(suite.T(), err)
		assert.Len(suite.T(), ports, 1)

		entity := service.GetServiceID()
		expectedTags, found := expectedADIDs[entity]
		assert.True(suite.T(), found, "entity not found in expected ones")

		tags, err := service.GetTags()
		assert.Nil(suite.T(), err)
		assert.Contains(suite.T(), tags, "docker_image:datadog/docker-library:redis_3_2_11-alpine")
		assert.Contains(suite.T(), tags, "image_name:datadog/docker-library")
		assert.Contains(suite.T(), tags, "image_tag:redis_3_2_11-alpine")

		adIDs, err := service.GetADIdentifiers(ctx)
		assert.Nil(suite.T(), err)
		assert.Equal(suite.T(), expectedTags, adIDs)
	}

	// Listen for late messages
	select {
	case svc := <-suite.newSvc:
		if svc.GetServiceID() == excludedEntity {
			assert.FailNowf(suite.T(), "received service for excluded container %s", excludedEntity)
		}
	case <-time.After(250 * time.Millisecond):
		// all good
	}

	suite.stopContainers()

	// We should get 2 stopped services
	services, err = suite.getServices(containerIDs, excludedIDs, suite.delSvc, 5*time.Second)
	assert.Error(suite.T(), err)
	assert.Len(suite.T(), services, 2)

	// Listen for late messages
	select {
	case svc := <-suite.delSvc:
		if svc.GetServiceID() == excludedEntity {
			assert.FailNowf(suite.T(), "received service for excluded container %s", excludedEntity)
		}
	case <-time.After(250 * time.Millisecond):
		// all good
	}
}

func TestDockerListenerSuite(t *testing.T) {
	suite.Run(t, &DockerListenerTestSuite{})
}<|MERGE_RESOLUTION|>--- conflicted
+++ resolved
@@ -84,14 +84,8 @@
 		fx.Replace(compcfg.MockParams{
 			Overrides: overrides,
 		}),
-<<<<<<< HEAD
-		fx.Supply(workloadmeta.NewParams()),
 		fx.Provide(wmcatalog.GetCatalog),
-		workloadmetafx.Module(),
-=======
-		wmcatalog.GetCatalog(),
 		workloadmetafx.Module(workloadmeta.NewParams()),
->>>>>>> 3b1e55e5
 		taggerimpl.Module(),
 		fx.Supply(tagger.NewTaggerParams()),
 	))
