--- conflicted
+++ resolved
@@ -144,16 +144,10 @@
 
 func (s *settingsRegistry) GetFullConfigBySource() http.HandlerFunc {
 	return func(w http.ResponseWriter, _ *http.Request) {
-<<<<<<< HEAD
+		w.Header().Set("Content-Type", "application/json")
+
 		settings := s.config.AllSettingsBySource()
-		w.Header().Set("Content-Type", "application/json")
-
-=======
-		w.Header().Set("Content-Type", "application/json")
-
-		settings := s.config.AllSettingsBySource()
-
->>>>>>> 9f39b073
+
 		jsonData, err := json.Marshal(settings)
 		if err != nil {
 			s.log.Errorf("Unable to marshal config by layer: %s", err)
