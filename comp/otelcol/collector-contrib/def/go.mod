--- conflicted
+++ resolved
@@ -82,15 +82,9 @@
 	go.opentelemetry.io/proto/otlp v1.3.1 // indirect
 	go.uber.org/multierr v1.11.0 // indirect
 	go.uber.org/zap v1.27.0 // indirect
-<<<<<<< HEAD
-	golang.org/x/exp v0.0.0-20240719175910-8a7402abbf56 // indirect
-	golang.org/x/net v0.28.0 // indirect
-	golang.org/x/sys v0.23.0 // indirect
-=======
 	golang.org/x/exp v0.0.0-20240808152545-0cdaa3abc0fa // indirect
 	golang.org/x/net v0.28.0 // indirect
 	golang.org/x/sys v0.24.0 // indirect
->>>>>>> 3a0d23c4
 	golang.org/x/text v0.17.0 // indirect
 	gonum.org/v1/gonum v0.15.0 // indirect
 	google.golang.org/genproto/googleapis/api v0.0.0-20240701130421-f6361c86f094 // indirect
