--- conflicted
+++ resolved
@@ -93,14 +93,10 @@
 
 		// ingestionTs is an internal field used for latency tracking on the status page, not the actual log timestamp.
 		ingestionTs := time.Now().UnixNano()
-<<<<<<< HEAD
-		message := message.NewMessage(content, origin, status, ingestionTs)
+		message := message.NewTimedMessage(message.NewMessage(content, origin, status, ingestionTs))
 		if ddLog.Hostname != nil {
 			message.Hostname = *ddLog.Hostname
 		}
-=======
-		message := message.NewTimedMessage(message.NewMessage(content, origin, status, ingestionTs))
->>>>>>> 3c512f11
 
 		e.logsAgentChannel <- message
 	}
