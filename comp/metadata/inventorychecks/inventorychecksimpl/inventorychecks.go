// Unless explicitly stated otherwise all files in this repository are licensed
// under the Apache License Version 2.0.
// This product includes software developed at Datadog (https://www.datadoghq.com/).
// Copyright 2016-present Datadog, Inc.

// Package inventorychecksimpl implements the inventorychecks component interface.
package inventorychecksimpl

import (
	"context"
	"encoding/json"
	"expvar"
	"fmt"
	"net/http"
	"reflect"
	"sync"
	"time"

	"go.uber.org/fx"

	api "github.com/DataDog/datadog-agent/comp/api/api/def"
	"github.com/DataDog/datadog-agent/comp/collector/collector"
	"github.com/DataDog/datadog-agent/comp/core/config"
	flaretypes "github.com/DataDog/datadog-agent/comp/core/flare/types"
	log "github.com/DataDog/datadog-agent/comp/core/log/def"
	logagent "github.com/DataDog/datadog-agent/comp/logs/agent"
	"github.com/DataDog/datadog-agent/comp/metadata/internal/util"
	"github.com/DataDog/datadog-agent/comp/metadata/inventorychecks"
	"github.com/DataDog/datadog-agent/comp/metadata/runner/runnerimpl"
	"github.com/DataDog/datadog-agent/pkg/collector/check"
	checkid "github.com/DataDog/datadog-agent/pkg/collector/check/id"
	"github.com/DataDog/datadog-agent/pkg/logs/sources"
	"github.com/DataDog/datadog-agent/pkg/serializer"
	"github.com/DataDog/datadog-agent/pkg/serializer/marshaler"
	"github.com/DataDog/datadog-agent/pkg/util/fxutil"
	"github.com/DataDog/datadog-agent/pkg/util/hostname"
	httputils "github.com/DataDog/datadog-agent/pkg/util/http"
	"github.com/DataDog/datadog-agent/pkg/util/optional"
	"github.com/DataDog/datadog-agent/pkg/util/uuid"
)

// Module defines the fx options for this component.
func Module() fxutil.Module {
	return fxutil.Component(
		fx.Provide(newInventoryChecksProvider),
	)
}

type metadata map[string]interface{}
type checksMetadata map[string][]metadata

// Payload handles the JSON unmarshalling of the metadata payload
type Payload struct {
	Hostname     string                `json:"hostname"`
	Timestamp    int64                 `json:"timestamp"`
	Metadata     map[string][]metadata `json:"check_metadata"`
	LogsMetadata map[string][]metadata `json:"logs_metadata"`
	UUID         string                `json:"uuid"`
}

// MarshalJSON serialization a Payload to JSON
func (p *Payload) MarshalJSON() ([]byte, error) {
	type PayloadAlias Payload
	return json.Marshal((*PayloadAlias)(p))
}

// SplitPayload implements marshaler.AbstractMarshaler#SplitPayload.
//
// In this case, the payload can't be split any further.
func (p *Payload) SplitPayload(_ int) ([]marshaler.AbstractMarshaler, error) {
	return nil, fmt.Errorf("could not split inventories host payload any more, payload is too big for intake")
}

type instanceMetadata struct {
	LastUpdated time.Time
	instanceID  string
	metadata    metadata
}

type inventorychecksImpl struct {
	util.InventoryPayload

	m sync.Mutex
	// data is a map of instanceID to metadata
	data map[string]instanceMetadata

	log      log.Component
	conf     config.Component
	coll     optional.Option[collector.Component]
	sources  optional.Option[*sources.LogSources]
	hostname string
}

type dependencies struct {
	fx.In

	Log        log.Component
	Config     config.Component
	Serializer serializer.MetricSerializer
	Coll       optional.Option[collector.Component]
	LogAgent   optional.Option[logagent.Component]
}

type provides struct {
	fx.Out

	Comp          inventorychecks.Component
	Provider      runnerimpl.Provider
	FlareProvider flaretypes.Provider
	Endpoint      api.AgentEndpointProvider
}

func newInventoryChecksProvider(deps dependencies) provides {
	hname, _ := hostname.Get(context.Background())
	ic := &inventorychecksImpl{
		conf:     deps.Config,
		log:      deps.Log,
		coll:     deps.Coll,
		sources:  optional.NewNoneOption[*sources.LogSources](),
		hostname: hname,
		data:     map[string]instanceMetadata{},
	}
	ic.InventoryPayload = util.CreateInventoryPayload(deps.Config, deps.Log, deps.Serializer, ic.getPayloadWithConfigs, "checks.json")

	// We want to be notified when the collector add or removed a check.
	// TODO: (component) - This entire metadata provider should be part of the collector. Once the collector is a
	// component we can migrate it there and remove the entire logic to emit event from the collector.

	if coll, isSet := ic.coll.Get(); isSet {
		coll.AddEventReceiver(func(_ checkid.ID, _ collector.EventType) { ic.Refresh() })
	}

	if logAgent, isSet := deps.LogAgent.Get(); isSet {
		ic.sources.Set(logAgent.GetSources())
	}

	// Set the expvar callback to the current inventorycheck
	// This should be removed when migrated to collector component
	if icExpvar := expvar.Get("inventories"); icExpvar == nil {
		expvar.Publish("inventories", expvar.Func(func() interface{} {
<<<<<<< HEAD
			return ic.getPayload(false)
=======
			return ic.getPayload()
>>>>>>> 8f1d48e5
		}))
	}

	return provides{
		Comp:          ic,
		Provider:      ic.MetadataProvider(),
		FlareProvider: ic.FlareProvider(),
		Endpoint:      api.NewAgentEndpointProvider(ic.writePayloadAsJSON, "/metadata/inventory-checks", "GET"),
	}
}

// Set sets a metadata value for one check instance
func (ic *inventorychecksImpl) Set(instanceID string, key string, value interface{}) {
	if !ic.Enabled || instanceID == "" {
		return
	}

	ic.log.Debugf("setting check metadata for check %s, '%s': '%s'", instanceID, key, value)

	ic.m.Lock()
	defer ic.m.Unlock()

	entry, found := ic.data[instanceID]
	if !found {
		entry = instanceMetadata{
			instanceID: instanceID,
			metadata:   map[string]interface{}{},
		}
		ic.data[instanceID] = entry
	}

	if !reflect.DeepEqual(entry.metadata[key], value) {
		entry.LastUpdated = time.Now()
		entry.metadata[key] = value

		ic.Refresh()
	}
}

func (ic *inventorychecksImpl) GetInstanceMetadata(instanceID string) map[string]interface{} {
	ic.m.Lock()
	defer ic.m.Unlock()

	res := map[string]interface{}{}
	if instance, found := ic.data[instanceID]; found {
		for name, value := range instance.metadata {
			res[name] = value
		}
	}
	return res
}

func (ic *inventorychecksImpl) getPayloadWithConfigs() marshaler.JSONMarshaler {
	return ic.getPayload(true)
}

func (ic *inventorychecksImpl) getPayload(withConfigs bool) marshaler.JSONMarshaler {
	ic.m.Lock()
	defer ic.m.Unlock()

	payloadData := make(checksMetadata)
	invChecksEnabled := ic.conf.GetBool("inventories_checks_configuration_enabled")
	withConfigs = withConfigs && invChecksEnabled

	if coll, isSet := ic.coll.Get(); isSet {
		foundInCollector := map[string]struct{}{}

		coll.MapOverChecks(func(checks []check.Info) {
			for _, c := range checks {
				cm := check.GetMetadata(c, withConfigs)

				if checkData, found := ic.data[string(c.ID())]; found {
					for key, val := range checkData.metadata {
						cm[key] = val
					}
				}

				checkName := c.String()
				payloadData[checkName] = append(payloadData[checkName], cm)

				instanceID := string(c.ID())
				foundInCollector[instanceID] = struct{}{}
			}
		})

		// if metadata were added for a check not in the collector we clear the cache. This can happen when a check
		// submit metadata after being unscheduled but before exiting its last run.
		for instanceID := range ic.data {
			if _, found := foundInCollector[instanceID]; !found {
				delete(ic.data, instanceID)
			}
		}
	}

	logsMetadata := make(map[string][]metadata)
	if sources, isSet := ic.sources.Get(); isSet && invChecksEnabled {
		if sources != nil {
			for _, logSource := range sources.GetSources() {
				if _, found := logsMetadata[logSource.Name]; !found {
					logsMetadata[logSource.Name] = []metadata{}
				}

				parsedJSON, err := logSource.Config.PublicJSON()
				if err != nil {
					ic.log.Debugf("could not parse log configuration for source metadata %s: %v", logSource.Name, err)
					continue
				}

				tags := logSource.Config.Tags
				if tags == nil {
					tags = []string{}
				}
				logsMetadata[logSource.Name] = append(logsMetadata[logSource.Name], metadata{
					"config": string(parsedJSON),
					"state": map[string]string{
						"error":  logSource.Status.GetError(),
						"status": logSource.Status.String(),
					},
					"service":          logSource.Config.Service,
					"source":           logSource.Config.Source,
					"integration_name": logSource.Config.IntegrationName,
					"tags":             tags,
				})
			}
		}
	}

	return &Payload{
		Hostname:     ic.hostname,
		Timestamp:    time.Now().UnixNano(),
		Metadata:     payloadData,
		LogsMetadata: logsMetadata,
		UUID:         uuid.GetUUID(),
	}
}

func (ic *inventorychecksImpl) writePayloadAsJSON(w http.ResponseWriter, _ *http.Request) {
	// GetAsJSON already return scrubbed data
	scrubbed, err := ic.GetAsJSON()
	if err != nil {
		httputils.SetJSONError(w, err, 500)
		return
	}
	w.Write(scrubbed)
}<|MERGE_RESOLUTION|>--- conflicted
+++ resolved
@@ -138,11 +138,7 @@
 	// This should be removed when migrated to collector component
 	if icExpvar := expvar.Get("inventories"); icExpvar == nil {
 		expvar.Publish("inventories", expvar.Func(func() interface{} {
-<<<<<<< HEAD
-			return ic.getPayload(false)
-=======
 			return ic.getPayload()
->>>>>>> 8f1d48e5
 		}))
 	}
 
