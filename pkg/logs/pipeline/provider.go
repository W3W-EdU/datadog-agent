// Unless explicitly stated otherwise all files in this repository are licensed
// under the Apache License Version 2.0.
// This product includes software developed at Datadog (https://www.datadoghq.com/).
// Copyright 2016-present Datadog, Inc.

package pipeline

import (
	"context"

	"github.com/hashicorp/go-multierror"
	"go.uber.org/atomic"

	"github.com/DataDog/datadog-agent/comp/core/hostname/hostnameinterface"
	"github.com/DataDog/datadog-agent/comp/logs/agent/config"
	"github.com/DataDog/datadog-agent/comp/serializer/compression"
	pkgconfigmodel "github.com/DataDog/datadog-agent/pkg/config/model"
	"github.com/DataDog/datadog-agent/pkg/logs/auditor"
	"github.com/DataDog/datadog-agent/pkg/logs/client"
	"github.com/DataDog/datadog-agent/pkg/logs/diagnostic"
	"github.com/DataDog/datadog-agent/pkg/logs/message"
	"github.com/DataDog/datadog-agent/pkg/logs/sds"
	"github.com/DataDog/datadog-agent/pkg/logs/status/statusinterface"
	"github.com/DataDog/datadog-agent/pkg/util/log"
	"github.com/DataDog/datadog-agent/pkg/util/startstop"
)

// Provider provides message channels
type Provider interface {
	Start()
	Stop()
<<<<<<< HEAD
	ReconfigureSDSStandardRules(standardRules []byte) (bool, error)
	ReconfigureSDSAgentConfig(config []byte) (bool, error)
	StopSDSProcessing() error
	NextPipelineChan() chan *message.Message
=======
	ReconfigureSDSStandardRules(standardRules []byte) error
	ReconfigureSDSAgentConfig(config []byte) error
	NextPipelineChan() chan message.TimedMessage[*message.Message]
>>>>>>> 3c512f11
	// Flush flushes all pipeline contained in this Provider
	Flush(ctx context.Context)
}

// provider implements providing logic
type provider struct {
	numberOfPipelines         int
	auditor                   auditor.Auditor
	diagnosticMessageReceiver diagnostic.MessageReceiver
	outputChan                chan *message.Payload
	processingRules           []*config.ProcessingRule
	endpoints                 *config.Endpoints

	pipelines            []*Pipeline
	currentPipelineIndex *atomic.Uint32
	destinationsContext  *client.DestinationsContext

	serverless bool

	status             statusinterface.Status
	hostname           hostnameinterface.Component
	cfg                pkgconfigmodel.Reader
	compressionFactory compression.Factory
}

// NewProvider returns a new Provider
func NewProvider(numberOfPipelines int,
	auditor auditor.Auditor,
	diagnosticMessageReceiver diagnostic.MessageReceiver,
	processingRules []*config.ProcessingRule,
	endpoints *config.Endpoints,
	destinationsContext *client.DestinationsContext,
	status statusinterface.Status,
	hostname hostnameinterface.Component,
	cfg pkgconfigmodel.Reader,
	compressionFactory compression.Factory,
) Provider {
	return newProvider(numberOfPipelines, auditor, diagnosticMessageReceiver, processingRules, endpoints, destinationsContext, false, status, hostname, cfg, compressionFactory)
}

// NewServerlessProvider returns a new Provider in serverless mode
func NewServerlessProvider(numberOfPipelines int,
	auditor auditor.Auditor,
	diagnosticMessageReceiver diagnostic.MessageReceiver,
	processingRules []*config.ProcessingRule,
	endpoints *config.Endpoints,
	destinationsContext *client.DestinationsContext,
	status statusinterface.Status,
	hostname hostnameinterface.Component,
	cfg pkgconfigmodel.Reader,
	compressionFactory compression.Factory,
) Provider {

	return newProvider(numberOfPipelines, auditor, diagnosticMessageReceiver, processingRules, endpoints, destinationsContext, true, status, hostname, cfg, compressionFactory)
}

// NewMockProvider creates a new provider that will not provide any pipelines.
func NewMockProvider() Provider {
	return &provider{}
}

func newProvider(numberOfPipelines int,
	auditor auditor.Auditor,
	diagnosticMessageReceiver diagnostic.MessageReceiver,
	processingRules []*config.ProcessingRule,
	endpoints *config.Endpoints,
	destinationsContext *client.DestinationsContext,
	serverless bool,
	status statusinterface.Status,
	hostname hostnameinterface.Component,
	cfg pkgconfigmodel.Reader,
	compressionFactory compression.Factory,
) Provider {
	return &provider{
		numberOfPipelines:         numberOfPipelines,
		auditor:                   auditor,
		diagnosticMessageReceiver: diagnosticMessageReceiver,
		processingRules:           processingRules,
		endpoints:                 endpoints,
		pipelines:                 []*Pipeline{},
		currentPipelineIndex:      atomic.NewUint32(0),
		destinationsContext:       destinationsContext,
		serverless:                serverless,
		status:                    status,
		hostname:                  hostname,
		cfg:                       cfg,
		compressionFactory:        compressionFactory,
	}
}

// Start initializes the pipelines
func (p *provider) Start() {
	// This requires the auditor to be started before.
	p.outputChan = p.auditor.Channel()

	for i := 0; i < p.numberOfPipelines; i++ {
		pipeline := NewPipeline(p.outputChan, p.processingRules, p.endpoints, p.destinationsContext, p.diagnosticMessageReceiver, p.serverless, i, p.status, p.hostname, p.cfg, p.compressionFactory)
		pipeline.Start()
		p.pipelines = append(p.pipelines, pipeline)
	}
}

// Stop stops all pipelines in parallel,
// this call blocks until all pipelines are stopped
func (p *provider) Stop() {
	stopper := startstop.NewParallelStopper()
	for _, pipeline := range p.pipelines {
		stopper.Add(pipeline)
	}
	stopper.Stop()
	p.pipelines = p.pipelines[:0]
	p.outputChan = nil
}

// return true if all processor SDS scanners are active.
func (p *provider) reconfigureSDS(config []byte, orderType sds.ReconfigureOrderType) (bool, error) {
	var responses []chan sds.ReconfigureResponse

	// send a reconfiguration order to every running pipeline

	for _, pipeline := range p.pipelines {
		order := sds.ReconfigureOrder{
			Type:         orderType,
			Config:       config,
			ResponseChan: make(chan sds.ReconfigureResponse),
		}
		responses = append(responses, order.ResponseChan)

		log.Debug("Sending SDS reconfiguration order:", string(order.Type))
		pipeline.processor.ReconfigChan <- order
	}

	// reports if at least one error occurred

	var rerr error
	allScannersActive := true
	for _, response := range responses {
		resp := <-response

		if !resp.IsActive {
			allScannersActive = false
		}

		if resp.Err != nil {
			rerr = multierror.Append(rerr, resp.Err)
		}

		close(response)
	}

	return allScannersActive, rerr
}

// ReconfigureSDSStandardRules stores the SDS standard rules for the given provider.
func (p *provider) ReconfigureSDSStandardRules(standardRules []byte) (bool, error) {
	return p.reconfigureSDS(standardRules, sds.StandardRules)
}

// ReconfigureSDSAgentConfig reconfigures the pipeline with the given
// configuration received through Remote Configuration.
// Return true if all SDS scanners are active after applying this configuration.
func (p *provider) ReconfigureSDSAgentConfig(config []byte) (bool, error) {
	return p.reconfigureSDS(config, sds.AgentConfig)
}

// StopSDSProcessing reconfigures the pipeline removing the SDS scanning
// from the processing steps.
func (p *provider) StopSDSProcessing() error {
	_, err := p.reconfigureSDS(nil, sds.StopProcessing)
	return err
}

// NextPipelineChan returns the next pipeline input channel
func (p *provider) NextPipelineChan() chan message.TimedMessage[*message.Message] {
	pipelinesLen := len(p.pipelines)
	if pipelinesLen == 0 {
		return nil
	}
	index := p.currentPipelineIndex.Inc() % uint32(pipelinesLen)
	nextPipeline := p.pipelines[index]
	return nextPipeline.InputChan
}

// Flush flushes synchronously all the contained pipeline of this provider.
func (p *provider) Flush(ctx context.Context) {
	for _, p := range p.pipelines {
		select {
		case <-ctx.Done():
			return
		default:
			p.Flush(ctx)
		}
	}
}<|MERGE_RESOLUTION|>--- conflicted
+++ resolved
@@ -29,16 +29,10 @@
 type Provider interface {
 	Start()
 	Stop()
-<<<<<<< HEAD
 	ReconfigureSDSStandardRules(standardRules []byte) (bool, error)
 	ReconfigureSDSAgentConfig(config []byte) (bool, error)
 	StopSDSProcessing() error
-	NextPipelineChan() chan *message.Message
-=======
-	ReconfigureSDSStandardRules(standardRules []byte) error
-	ReconfigureSDSAgentConfig(config []byte) error
 	NextPipelineChan() chan message.TimedMessage[*message.Message]
->>>>>>> 3c512f11
 	// Flush flushes all pipeline contained in this Provider
 	Flush(ctx context.Context)
 }
