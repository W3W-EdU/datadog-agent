// Unless explicitly stated otherwise all files in this repository are licensed
// under the Apache License Version 2.0.
// This product includes software developed at Datadog (https://www.datadoghq.com/).
// Copyright 2016-present Datadog, Inc.

package listener

import (
	"fmt"
	"net"
	"strings"
	"testing"

	"github.com/stretchr/testify/assert"

	"github.com/DataDog/datadog-agent/comp/logs/agent/config"
	"github.com/DataDog/datadog-agent/pkg/logs/message"
	"github.com/DataDog/datadog-agent/pkg/logs/pipeline/mock"
	"github.com/DataDog/datadog-agent/pkg/logs/sources"
)

// use a randomly assigned port
var tcpTestPort = 0

func TestTCPShouldReceivesMessages(t *testing.T) {
	pp := mock.NewMockProvider()
	msgChan := pp.NextPipelineChan()
	listener := NewTCPListener(pp, sources.NewLogSource("", &config.LogsConfig{Port: tcpTestPort}), 9000)
	listener.Start()
	conn, err := net.Dial("tcp", listener.listener.Addr().String())
	assert.Nil(t, err)
	defer conn.Close()
<<<<<<< HEAD
	var msg *message.Message
=======

	var msg message.TimedMessage[*message.Message]
>>>>>>> 3c512f11

	fmt.Fprint(conn, "hello world\n")
	msg = <-msgChan
	assert.Equal(t, "hello world", string(msg.Inner.GetContent()))
	assert.Equal(t, 1, len(listener.tailers))

	listener.Stop()
}

func TestTCPDoesNotTruncateMessagesThatAreBiggerThanTheReadBufferSize(t *testing.T) {
	pp := mock.NewMockProvider()
	msgChan := pp.NextPipelineChan()
	listener := NewTCPListener(pp, sources.NewLogSource("", &config.LogsConfig{Port: tcpTestPort}), 100)
	listener.Start()

	conn, err := net.Dial("tcp", listener.listener.Addr().String())
	assert.Nil(t, err)

<<<<<<< HEAD
	var msg *message.Message
	fmt.Fprint(conn, strings.Repeat("a", 80)+"\n")
=======
	var msg message.TimedMessage[*message.Message]

	fmt.Fprintf(conn, strings.Repeat("a", 80)+"\n")
>>>>>>> 3c512f11
	msg = <-msgChan
	assert.Equal(t, strings.Repeat("a", 80), string(msg.Inner.GetContent()))

	fmt.Fprint(conn, strings.Repeat("a", 200)+"\n")
	msg = <-msgChan
	assert.Equal(t, strings.Repeat("a", 200), string(msg.Inner.GetContent()))

	fmt.Fprint(conn, strings.Repeat("a", 70)+"\n")
	msg = <-msgChan
	assert.Equal(t, strings.Repeat("a", 70), string(msg.Inner.GetContent()))

	listener.Stop()
}<|MERGE_RESOLUTION|>--- conflicted
+++ resolved
@@ -30,12 +30,7 @@
 	conn, err := net.Dial("tcp", listener.listener.Addr().String())
 	assert.Nil(t, err)
 	defer conn.Close()
-<<<<<<< HEAD
-	var msg *message.Message
-=======
-
 	var msg message.TimedMessage[*message.Message]
->>>>>>> 3c512f11
 
 	fmt.Fprint(conn, "hello world\n")
 	msg = <-msgChan
@@ -54,14 +49,8 @@
 	conn, err := net.Dial("tcp", listener.listener.Addr().String())
 	assert.Nil(t, err)
 
-<<<<<<< HEAD
-	var msg *message.Message
-	fmt.Fprint(conn, strings.Repeat("a", 80)+"\n")
-=======
 	var msg message.TimedMessage[*message.Message]
-
 	fmt.Fprintf(conn, strings.Repeat("a", 80)+"\n")
->>>>>>> 3c512f11
 	msg = <-msgChan
 	assert.Equal(t, strings.Repeat("a", 80), string(msg.Inner.GetContent()))
 
