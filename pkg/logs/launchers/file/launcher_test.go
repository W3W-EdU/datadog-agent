--- conflicted
+++ resolved
@@ -223,13 +223,9 @@
 
 func TestLauncherScanStartNewTailer(t *testing.T) {
 	var path string
-<<<<<<< HEAD
-	var msg *message.Message
-	fakeTagger := taggerimpl.SetupFakeTagger(t)
-	defer fakeTagger.ResetTagger()
-=======
 	var msg message.TimedMessage[*message.Message]
->>>>>>> 3c512f11
+	fakeTagger := taggerimpl.SetupFakeTagger(t)
+	defer fakeTagger.ResetTagger()
 
 	IDs := []string{"", "123456789"}
 
