--- conflicted
+++ resolved
@@ -2049,7 +2049,7 @@
 			operationNameV1: "ddtracer.server",
 			operationNameV2: "ddtracer.server",
 			resourceNameV1:  "POST /uploads/:document_id",
-			resourceNameV2:  "POST /uploads/:document_id",
+			resourceNameV2:  "POST",
 			out: &pb.Span{
 				Service:  "document-uploader",
 				TraceID:  2594128270069917171,
@@ -2111,7 +2111,7 @@
 			operationNameV1: "ddtracer.server",
 			operationNameV2: "ddtracer.server",
 			resourceNameV1:  "POST /uploads/:document_id",
-			resourceNameV2:  "POST /uploads/:document_id",
+			resourceNameV2:  "POST",
 			out: &pb.Span{
 				Service:  "document-uploader",
 				TraceID:  2594128270069917171,
@@ -2171,7 +2171,7 @@
 			operationNameV1: "ddtracer.server",
 			operationNameV2: "ddtracer.server",
 			resourceNameV1:  "POST /uploads/:document_id",
-			resourceNameV2:  "POST /uploads/:document_id",
+			resourceNameV2:  "POST",
 			out: &pb.Span{
 				Service:  "document-uploader",
 				TraceID:  2594128270069917171,
@@ -2684,18 +2684,6 @@
 			lib.SetName(tt.libname)
 			lib.SetVersion(tt.libver)
 			assert := assert.New(t)
-<<<<<<< HEAD
-			got := o.convertSpan(tt.rattr, lib, tt.in)
-			want := tt.out
-			if enableOperationAndResourceNameV2 {
-				want.Name = tt.operationNameV2
-				want.Resource = tt.resourceNameV2
-			} else {
-				want.Name = tt.operationNameV1
-				want.Resource = tt.resourceNameV1
-			}
-			assert.Equal(want, got, i)
-=======
 			res := pcommon.NewResource()
 			for k, v := range tt.rattr {
 				res.Attributes().PutStr(k, v)
@@ -2706,8 +2694,15 @@
 			} else {
 				got = o.convertSpan(tt.rattr, lib, tt.in)
 			}
-			assert.Equal(tt.out, got, i)
->>>>>>> 4f01b628
+			want := tt.out
+			if enableOperationAndResourceNameV2 {
+				want.Name = tt.operationNameV2
+				want.Resource = tt.resourceNameV2
+			} else {
+				want.Name = tt.operationNameV1
+				want.Resource = tt.resourceNameV1
+			}
+			assert.Equal(want, got, i)
 		})
 	}
 }
