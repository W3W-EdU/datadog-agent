--- conflicted
+++ resolved
@@ -9,11 +9,7 @@
 	"expvar"
 	"time"
 
-<<<<<<< HEAD
-	nooptagger "github.com/DataDog/datadog-agent/comp/core/tagger/impl-noop"
-=======
-	"github.com/DataDog/datadog-agent/comp/core/tagger"
->>>>>>> 07ecceb5
+	tagger "github.com/DataDog/datadog-agent/comp/core/tagger/def"
 	"github.com/DataDog/datadog-agent/pkg/aggregator/internal/util"
 	pkgconfigsetup "github.com/DataDog/datadog-agent/pkg/config/setup"
 	"github.com/DataDog/datadog-agent/pkg/metrics"
@@ -207,11 +203,7 @@
 							}
 
 							// enrich metric sample tags
-<<<<<<< HEAD
-							sample.GetTags(w.taggerBuffer, w.metricBuffer, nooptagger.NewComponent().EnrichTags)
-=======
 							sample.GetTags(w.taggerBuffer, w.metricBuffer, w.tagger.EnrichTags)
->>>>>>> 07ecceb5
 							w.metricBuffer.AppendHashlessAccumulator(w.taggerBuffer)
 
 							// if the value is a rate, we have to account for the 10s interval
