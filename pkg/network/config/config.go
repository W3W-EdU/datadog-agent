// Unless explicitly stated otherwise all files in this repository are licensed
// under the Apache License Version 2.0.
// This product includes software developed at Datadog (https://www.datadoghq.com/).
// Copyright 2016-present Datadog, Inc.

//nolint:revive // TODO(NET) Fix revive linter
package config

import (
	"strings"
	"time"

	cebpf "github.com/cilium/ebpf"
	"github.com/cilium/ebpf/features"

	sysconfig "github.com/DataDog/datadog-agent/cmd/system-probe/config"
	ddconfig "github.com/DataDog/datadog-agent/pkg/config"
	"github.com/DataDog/datadog-agent/pkg/ebpf"
	"github.com/DataDog/datadog-agent/pkg/util/log"
)

const (
	spNS   = "system_probe_config"
	netNS  = "network_config"
	smNS   = "service_monitoring_config"
	evNS   = "event_monitoring_config"
	smjtNS = smNS + ".tls.java"

	defaultUDPTimeoutSeconds       = 30
	defaultUDPStreamTimeoutSeconds = 120
)

// Config stores all flags used by the network eBPF tracer
type Config struct {
	ebpf.Config

	// NPMEnabled is whether the network performance monitoring feature is explicitly enabled or not
	NPMEnabled bool

	// ServiceMonitoringEnabled is whether the service monitoring feature is enabled or not
	ServiceMonitoringEnabled bool

	// CollectTCPv4Conns specifies whether the tracer should collect traffic statistics for TCPv4 connections
	CollectTCPv4Conns bool

	// CollectTCPv6Conns specifies whether the tracer should collect traffic statistics for TCPv6 connections
	CollectTCPv6Conns bool

	// CollectUDPv4Conns specifies whether the tracer should collect traffic statistics for UDPv4 connections
	CollectUDPv4Conns bool

	// CollectUDPv6Conns specifies whether the tracer should collect traffic statistics for UDPv6 connections
	CollectUDPv6Conns bool

	// CollectLocalDNS specifies whether the tracer should capture traffic for local DNS calls
	CollectLocalDNS bool

	// DNSInspection specifies whether the tracer should enhance connection data with domain names by inspecting DNS traffic
	// Notice this does *not* depend on CollectLocalDNS
	DNSInspection bool

	// CollectDNSStats specifies whether the tracer should enhance connection data with relevant DNS stats
	// It is relevant *only* when DNSInspection is enabled.
	CollectDNSStats bool

	// CollectDNSDomains specifies whether collected DNS stats would be scoped by domain
	// It is relevant *only* when DNSInspection and CollectDNSStats is enabled.
	CollectDNSDomains bool

	// DNSTimeout determines the length of time to wait before considering a DNS Query to have timed out
	DNSTimeout time.Duration

	// MaxDNSStats determines the number of separate DNS Stats objects DNSStatkeeper can have at any given time
	// These stats objects get flushed on every client request (default 30s check interval)
	MaxDNSStats int

	// EnableHTTPMonitoring specifies whether the tracer should monitor HTTP traffic
	EnableHTTPMonitoring bool

	// EnableHTTP2Monitoring specifies whether the tracer should monitor HTTP2 traffic
	EnableHTTP2Monitoring bool

	// EnableKafkaMonitoring specifies whether the tracer should monitor Kafka traffic
	EnableKafkaMonitoring bool

	// EnablePostgresMonitoring specifies whether the tracer should monitor Postgres traffic.
	EnablePostgresMonitoring bool

	// EnableNativeTLSMonitoring specifies whether the USM should monitor HTTPS traffic via native libraries.
	// Supported libraries: OpenSSL, GnuTLS, LibCrypto.
	EnableNativeTLSMonitoring bool

	// EnableIstioMonitoring specifies whether USM should monitor Istio traffic
	EnableIstioMonitoring bool

	// EnableNodeJSMonitoring specifies whether USM should monitor NodeJS TLS traffic
	EnableNodeJSMonitoring bool

	// EnableGoTLSSupport specifies whether the tracer should monitor HTTPS
	// traffic done through Go's standard library's TLS implementation
	EnableGoTLSSupport bool

	// GoTLSExcludeSelf specifies whether USM's GoTLS module should avoid
	// hooking the system-probe test binary. Defaults to true.
	GoTLSExcludeSelf bool

	// EnableJavaTLSSupport specifies whether the tracer should monitor HTTPS
	// traffic done through Java's TLS implementation
	EnableJavaTLSSupport bool

	// MaxTrackedHTTPConnections max number of http(s) flows that will be concurrently tracked.
	// value is currently Windows only
	MaxTrackedHTTPConnections int64

	// HTTPNotificationThreshold is the number of connections to hold in the kernel before signalling
	// to be retrieved.  Currently Windows only
	HTTPNotificationThreshold int64

	// HTTPMaxRequestFragment is the size of the HTTP path buffer to be retrieved.
	// Currently Windows only
	HTTPMaxRequestFragment int64

	// JavaAgentDebug will enable debug output of the injected USM agent
	JavaAgentDebug bool

	// JavaAgentArgs arguments pass through injected USM agent
	JavaAgentArgs string

	// JavaAgentAllowRegex (Higher priority) define a regex, if matching /proc/pid/cmdline the java agent will be injected
	JavaAgentAllowRegex string

	// JavaAgentBlockRegex define a regex, if matching /proc/pid/cmdline the java agent will not be injected
	JavaAgentBlockRegex string

	// JavaDir is the directory to load the java agent program from
	JavaDir string

	// UDPConnTimeout determines the length of traffic inactivity between two
	// (IP, port)-pairs before declaring a UDP connection as inactive. This is
	// set to /proc/sys/net/netfilter/nf_conntrack_udp_timeout on Linux by
	// default.
	UDPConnTimeout time.Duration

	// UDPStreamTimeout is the timeout for udp streams. This is set to
	// /proc/sys/net/netfilter/nf_conntrack_udp_timeout_stream on Linux by
	// default.
	UDPStreamTimeout time.Duration

	// TCPConnTimeout is like UDPConnTimeout, but for TCP connections. TCP connections are cleared when
	// the BPF module receives a tcp_close call, but TCP connections also age out to catch cases where
	// tcp_close is not intercepted for some reason.
	TCPConnTimeout time.Duration

	// TCPClosedTimeout represents the maximum amount of time a closed TCP connection can remain buffered in eBPF before
	// being marked as idle and flushed to the perf ring.
	TCPClosedTimeout time.Duration

	// MaxTrackedConnections specifies the maximum number of connections we can track. This determines the size of the eBPF Maps
	MaxTrackedConnections uint32

	// MaxClosedConnectionsBuffered represents the maximum number of closed connections we'll buffer in memory. These closed connections
	// get flushed on every client request (default 30s check interval)
	MaxClosedConnectionsBuffered uint32

	// ClosedConnectionFlushThreshold represents the number of closed connections stored before signalling
	// the agent to flush the connections.  This value only valid on Windows
	ClosedConnectionFlushThreshold int

	// MaxDNSStatsBuffered represents the maximum number of DNS stats we'll buffer in memory. These stats
	// get flushed on every client request (default 30s check interval)
	MaxDNSStatsBuffered int

	// MaxUSMConcurrentRequests represents the maximum number of requests (for a single protocol)
	// that can happen concurrently at a given point in time. This parameter is used for sizing our eBPF maps.
	MaxUSMConcurrentRequests uint32

	// MaxHTTPStatsBuffered represents the maximum number of HTTP stats we'll buffer in memory. These stats
	// get flushed on every client request (default 30s check interval)
	MaxHTTPStatsBuffered int

	// MaxKafkaStatsBuffered represents the maximum number of Kafka stats we'll buffer in memory. These stats
	// get flushed on every client request (default 30s check interval)
	MaxKafkaStatsBuffered int

	// MaxPostgresStatsBuffered represents the maximum number of Postgres stats we'll buffer in memory. These stats
	// get flushed on every client request (default 30s check interval)
	MaxPostgresStatsBuffered int

	// MaxConnectionsStateBuffered represents the maximum number of state objects that we'll store in memory. These state objects store
	// the stats for a connection so we can accurately determine traffic change between client requests.
	MaxConnectionsStateBuffered int

	// ClientStateExpiry specifies the max time a client (e.g. process-agent)'s state will be stored in memory before being evicted.
	ClientStateExpiry time.Duration

	// EnableConntrack enables probing conntrack for network address translation
	EnableConntrack bool

	// IgnoreConntrackInitFailure will ignore any conntrack initialization failiures during system-probe load. If this is set to false, system-probe
	// will fail to start if there is a conntrack initialization failure.
	IgnoreConntrackInitFailure bool

	// ConntrackMaxStateSize specifies the maximum number of connections with NAT we can track
	ConntrackMaxStateSize int

	// ConntrackRateLimit specifies the maximum number of netlink messages *per second* that can be processed
	// Setting it to -1 disables the limit and can result in a high CPU usage.
	ConntrackRateLimit int

	// ConntrackRateLimitInterval specifies the interval at which the rate limiter is updated
	ConntrackRateLimitInterval time.Duration

	// ConntrackInitTimeout specifies how long we wait for conntrack to initialize before failing
	ConntrackInitTimeout time.Duration

	// EnableConntrackAllNamespaces enables network address translation via netlink for all namespaces that are peers of the root namespace.
	// default is true
	EnableConntrackAllNamespaces bool

	// EnableEbpfConntracker enables the ebpf based network conntracker. Used only for testing at the moment
	EnableEbpfConntracker bool

	// ClosedChannelSize specifies the size for closed channel for the tracer
	ClosedChannelSize int

	// ExcludedSourceConnections is a map of source connections to blacklist
	ExcludedSourceConnections map[string][]string

	// ExcludedDestinationConnections is a map of destination connections to blacklist
	ExcludedDestinationConnections map[string][]string

	// OffsetGuessThreshold is the size of the byte threshold we will iterate over when guessing offsets
	OffsetGuessThreshold uint64

	// EnableMonotonicCount (Windows only) determines if we will calculate send/recv bytes of connections with headers and retransmits
	EnableMonotonicCount bool

	// EnableGatewayLookup enables looking up gateway information for connection destinations
	EnableGatewayLookup bool

	// RecordedQueryTypes enables specific DNS query types to be recorded
	RecordedQueryTypes []string

	// HTTP replace rules
	HTTPReplaceRules []*ReplaceRule

	// EnableProcessEventMonitoring enables consuming CWS process monitoring events from the runtime security module
	EnableProcessEventMonitoring bool

	// MaxProcessesTracked is the maximum number of processes whose information is stored in the network module
	MaxProcessesTracked int

	// EnableRootNetNs disables using the network namespace of the root process (1)
	// for things like creating netlink sockets for conntrack updates, etc.
	EnableRootNetNs bool

	// HTTP2DynamicTableMapCleanerInterval is the interval to run the cleaner function.
	HTTP2DynamicTableMapCleanerInterval time.Duration

	// HTTPMapCleanerInterval is the interval to run the cleaner function.
	HTTPMapCleanerInterval time.Duration

	// HTTPIdleConnectionTTL is the time an idle connection counted as "inactive" and should be deleted.
	HTTPIdleConnectionTTL time.Duration

	// ProtocolClassificationEnabled specifies whether the tracer should enhance connection data with protocols names by
	// classifying the L7 protocols being used.
	ProtocolClassificationEnabled bool

<<<<<<< HEAD
	// TCPFailedConnectionsEnabled specifies whether the tracer will track & report TCP error codes
=======
	// TCPFailedConnectionsEnabled specifies whether the tracer will track & report TCP handshake failures
>>>>>>> 7ff60b08
	TCPFailedConnectionsEnabled bool

	// EnableHTTPStatsByStatusCode specifies if the HTTP stats should be aggregated by the actual status code
	// instead of the status code family.
	EnableHTTPStatsByStatusCode bool

	// EnableNPMConnectionRollup enables aggregating connections by rolling up ephemeral ports
	EnableNPMConnectionRollup bool

	// EnableUSMQuantization enables endpoint quantization for USM programs
	EnableUSMQuantization bool

	// NPMRingbuffersEnabled specifies whether ringbuffers are enabled or not
	NPMRingbuffersEnabled bool

	// EnableUSMConnectionRollup enables the aggregation of connection data belonging to a same (client, server) pair
	EnableUSMConnectionRollup bool

	// EnableUSMRingBuffers enables the use of eBPF Ring Buffer types on
	// supported kernels.
	// Defaults to true. Setting this to false on a Kernel that supports ring
	// buffers (>=5.8) will result in forcing the use of Perf Maps instead.
	EnableUSMRingBuffers bool
}

func join(pieces ...string) string {
	return strings.Join(pieces, ".")
}

// New creates a config for the network tracer
func New() *Config {
	cfg := ddconfig.SystemProbe
	sysconfig.Adjust(cfg)

	c := &Config{
		Config: *ebpf.NewConfig(),

		NPMEnabled:               cfg.GetBool(join(netNS, "enabled")),
		ServiceMonitoringEnabled: cfg.GetBool(join(smNS, "enabled")),

		CollectTCPv4Conns: cfg.GetBool(join(netNS, "collect_tcp_v4")),
		CollectTCPv6Conns: cfg.GetBool(join(netNS, "collect_tcp_v6")),
		TCPConnTimeout:    2 * time.Minute,
		TCPClosedTimeout:  1 * time.Second,

		CollectUDPv4Conns: cfg.GetBool(join(netNS, "collect_udp_v4")),
		CollectUDPv6Conns: cfg.GetBool(join(netNS, "collect_udp_v6")),
		UDPConnTimeout:    defaultUDPTimeoutSeconds * time.Second,
		UDPStreamTimeout:  defaultUDPStreamTimeoutSeconds * time.Second,

		OffsetGuessThreshold:           uint64(cfg.GetInt64(join(spNS, "offset_guess_threshold"))),
		ExcludedSourceConnections:      cfg.GetStringMapStringSlice(join(spNS, "source_excludes")),
		ExcludedDestinationConnections: cfg.GetStringMapStringSlice(join(spNS, "dest_excludes")),

<<<<<<< HEAD
		TCPFailedConnectionsEnabled:    cfg.GetBool(join(netNS, "enable_failed_connections")),
=======
		TCPFailedConnectionsEnabled:    cfg.GetBool(join(netNS, "enable_tcp_failed_connections")),
>>>>>>> 7ff60b08
		MaxTrackedConnections:          uint32(cfg.GetInt64(join(spNS, "max_tracked_connections"))),
		MaxClosedConnectionsBuffered:   uint32(cfg.GetInt64(join(spNS, "max_closed_connections_buffered"))),
		ClosedConnectionFlushThreshold: cfg.GetInt(join(spNS, "closed_connection_flush_threshold")),
		ClosedChannelSize:              cfg.GetInt(join(spNS, "closed_channel_size")),
		MaxConnectionsStateBuffered:    cfg.GetInt(join(spNS, "max_connection_state_buffered")),
		ClientStateExpiry:              2 * time.Minute,

		DNSInspection:       !cfg.GetBool(join(spNS, "disable_dns_inspection")),
		CollectDNSStats:     cfg.GetBool(join(spNS, "collect_dns_stats")),
		CollectLocalDNS:     cfg.GetBool(join(spNS, "collect_local_dns")),
		CollectDNSDomains:   cfg.GetBool(join(spNS, "collect_dns_domains")),
		MaxDNSStats:         cfg.GetInt(join(spNS, "max_dns_stats")),
		MaxDNSStatsBuffered: 75000,
		DNSTimeout:          time.Duration(cfg.GetInt(join(spNS, "dns_timeout_in_s"))) * time.Second,

		ProtocolClassificationEnabled: cfg.GetBool(join(netNS, "enable_protocol_classification")),

		NPMRingbuffersEnabled: cfg.GetBool(join(netNS, "enable_ringbuffers")),

		EnableHTTPMonitoring:      cfg.GetBool(join(smNS, "enable_http_monitoring")),
		EnableHTTP2Monitoring:     cfg.GetBool(join(smNS, "enable_http2_monitoring")),
		EnableKafkaMonitoring:     cfg.GetBool(join(smNS, "enable_kafka_monitoring")),
		EnablePostgresMonitoring:  cfg.GetBool(join(smNS, "enable_postgres_monitoring")),
		EnableNativeTLSMonitoring: cfg.GetBool(join(smNS, "tls", "native", "enabled")),
		EnableIstioMonitoring:     cfg.GetBool(join(smNS, "tls", "istio", "enabled")),
		EnableNodeJSMonitoring:    cfg.GetBool(join(smNS, "tls", "nodejs", "enabled")),
		MaxUSMConcurrentRequests:  uint32(cfg.GetInt(join(smNS, "max_concurrent_requests"))),
		MaxHTTPStatsBuffered:      cfg.GetInt(join(smNS, "max_http_stats_buffered")),
		MaxKafkaStatsBuffered:     cfg.GetInt(join(smNS, "max_kafka_stats_buffered")),
		MaxPostgresStatsBuffered:  cfg.GetInt(join(smNS, "max_postgres_stats_buffered")),

		MaxTrackedHTTPConnections: cfg.GetInt64(join(smNS, "max_tracked_http_connections")),
		HTTPNotificationThreshold: cfg.GetInt64(join(smNS, "http_notification_threshold")),
		HTTPMaxRequestFragment:    cfg.GetInt64(join(smNS, "http_max_request_fragment")),

		EnableConntrack:              cfg.GetBool(join(spNS, "enable_conntrack")),
		ConntrackMaxStateSize:        cfg.GetInt(join(spNS, "conntrack_max_state_size")),
		ConntrackRateLimit:           cfg.GetInt(join(spNS, "conntrack_rate_limit")),
		ConntrackRateLimitInterval:   3 * time.Second,
		EnableConntrackAllNamespaces: cfg.GetBool(join(spNS, "enable_conntrack_all_namespaces")),
		IgnoreConntrackInitFailure:   cfg.GetBool(join(netNS, "ignore_conntrack_init_failure")),
		ConntrackInitTimeout:         cfg.GetDuration(join(netNS, "conntrack_init_timeout")),
		EnableEbpfConntracker:        true,

		EnableGatewayLookup: cfg.GetBool(join(netNS, "enable_gateway_lookup")),

		EnableMonotonicCount: cfg.GetBool(join(spNS, "windows.enable_monotonic_count")),

		RecordedQueryTypes: cfg.GetStringSlice(join(netNS, "dns_recorded_query_types")),

		EnableProcessEventMonitoring: cfg.GetBool(join(evNS, "network_process", "enabled")),
		MaxProcessesTracked:          cfg.GetInt(join(evNS, "network_process", "max_processes_tracked")),

		EnableRootNetNs: cfg.GetBool(join(netNS, "enable_root_netns")),

		HTTP2DynamicTableMapCleanerInterval: time.Duration(cfg.GetInt(join(smNS, "http2_dynamic_table_map_cleaner_interval_seconds"))) * time.Second,

		HTTPMapCleanerInterval: time.Duration(cfg.GetInt(join(smNS, "http_map_cleaner_interval_in_s"))) * time.Second,
		HTTPIdleConnectionTTL:  time.Duration(cfg.GetInt(join(smNS, "http_idle_connection_ttl_in_s"))) * time.Second,

		EnableNPMConnectionRollup: cfg.GetBool(join(netNS, "enable_connection_rollup")),

		// Service Monitoring
		EnableJavaTLSSupport:        cfg.GetBool(join(smjtNS, "enabled")),
		JavaAgentDebug:              cfg.GetBool(join(smjtNS, "debug")),
		JavaAgentArgs:               cfg.GetString(join(smjtNS, "args")),
		JavaAgentAllowRegex:         cfg.GetString(join(smjtNS, "allow_regex")),
		JavaAgentBlockRegex:         cfg.GetString(join(smjtNS, "block_regex")),
		JavaDir:                     cfg.GetString(join(smjtNS, "dir")),
		EnableGoTLSSupport:          cfg.GetBool(join(smNS, "tls", "go", "enabled")),
		GoTLSExcludeSelf:            cfg.GetBool(join(smNS, "tls", "go", "exclude_self")),
		EnableHTTPStatsByStatusCode: cfg.GetBool(join(smNS, "enable_http_stats_by_status_code")),
		EnableUSMQuantization:       cfg.GetBool(join(smNS, "enable_quantization")),
		EnableUSMConnectionRollup:   cfg.GetBool(join(smNS, "enable_connection_rollup")),
		EnableUSMRingBuffers:        cfg.GetBool(join(smNS, "enable_ring_buffers")),
	}

	httpRRKey := join(smNS, "http_replace_rules")
	rr, err := parseReplaceRules(cfg, httpRRKey)
	if err != nil {
		log.Errorf("error parsing %q: %v", httpRRKey, err)
	} else {
		c.HTTPReplaceRules = rr
	}

	if !c.CollectTCPv4Conns {
		log.Info("network tracer TCPv4 tracing disabled")
	}
	if !c.CollectUDPv4Conns {
		log.Info("network tracer UDPv4 tracing disabled")
	}
	if !c.CollectTCPv6Conns {
		log.Info("network tracer TCPv6 tracing disabled")
	}
	if !c.CollectUDPv6Conns {
		log.Info("network tracer UDPv6 tracing disabled")
	}
	if !c.DNSInspection {
		log.Info("network tracer DNS inspection disabled by configuration")
	}

	if c.EnableProcessEventMonitoring {
		log.Info("network process event monitoring enabled")
	}
	return c
}

func (c *Config) RingBufferSupportedNPM() bool {
	return (features.HaveMapType(cebpf.RingBuf) == nil) && c.NPMRingbuffersEnabled
}<|MERGE_RESOLUTION|>--- conflicted
+++ resolved
@@ -267,11 +267,7 @@
 	// classifying the L7 protocols being used.
 	ProtocolClassificationEnabled bool
 
-<<<<<<< HEAD
 	// TCPFailedConnectionsEnabled specifies whether the tracer will track & report TCP error codes
-=======
-	// TCPFailedConnectionsEnabled specifies whether the tracer will track & report TCP handshake failures
->>>>>>> 7ff60b08
 	TCPFailedConnectionsEnabled bool
 
 	// EnableHTTPStatsByStatusCode specifies if the HTTP stats should be aggregated by the actual status code
@@ -326,11 +322,7 @@
 		ExcludedSourceConnections:      cfg.GetStringMapStringSlice(join(spNS, "source_excludes")),
 		ExcludedDestinationConnections: cfg.GetStringMapStringSlice(join(spNS, "dest_excludes")),
 
-<<<<<<< HEAD
-		TCPFailedConnectionsEnabled:    cfg.GetBool(join(netNS, "enable_failed_connections")),
-=======
 		TCPFailedConnectionsEnabled:    cfg.GetBool(join(netNS, "enable_tcp_failed_connections")),
->>>>>>> 7ff60b08
 		MaxTrackedConnections:          uint32(cfg.GetInt64(join(spNS, "max_tracked_connections"))),
 		MaxClosedConnectionsBuffered:   uint32(cfg.GetInt64(join(spNS, "max_closed_connections_buffered"))),
 		ClosedConnectionFlushThreshold: cfg.GetInt(join(spNS, "closed_connection_flush_threshold")),
