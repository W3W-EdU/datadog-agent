--- conflicted
+++ resolved
@@ -20,26 +20,6 @@
 
 const maxRoutes = math.MaxInt32
 
-<<<<<<< HEAD
-var connsPool = sync.Pool{
-	New: func() interface{} {
-		return new(model.Connections)
-	},
-}
-
-func ConnsToPool(o *model.Connections) {
-	o.Reset()
-	connsPool.Put(o)
-}
-
-var connPool = sync.Pool{
-	New: func() interface{} {
-		return new(model.Connection)
-	},
-}
-
-=======
->>>>>>> f63bdede
 // RouteIdx stores the route and the index into the route collection for a route
 type RouteIdx struct {
 	Idx   int32
@@ -186,24 +166,10 @@
 	}
 
 	for asset, tel := range telByAsset {
-<<<<<<< HEAD
-		ret[asset] = model.COREResult(tel)
-	}
-	return ret
-}
-
-func Cleanup(c *model.Connections) {
-	if c.Conns != nil {
-		for _, c := range c.Conns {
-			c.Reset()
-			connPool.Put(c)
-		}
-=======
 		builder.AddCORETelemetryByAsset(func(w *model.Connections_CORETelemetryByAssetEntryBuilder) {
 			w.SetKey(asset)
 			w.SetValue(uint64(tel))
 		})
->>>>>>> f63bdede
 	}
 }
 
