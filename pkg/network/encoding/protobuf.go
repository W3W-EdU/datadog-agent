--- conflicted
+++ resolved
@@ -8,12 +8,9 @@
 import (
 	model "github.com/DataDog/agent-payload/v5/process"
 	"github.com/gogo/protobuf/proto"
-<<<<<<< HEAD
-=======
 	"io"
 
 	"github.com/DataDog/datadog-agent/pkg/network"
->>>>>>> f63bdede
 )
 
 // ContentTypeProtobuf holds the HTML content-type of a Protobuf payload
@@ -21,19 +18,14 @@
 
 type protoSerializer struct{}
 
-<<<<<<< HEAD
-func (protoSerializer) Marshal(conns *model.Connections) ([]byte, error) {
-	return proto.Marshal(conns)
-=======
 func (protoSerializer) Marshal(conns *network.Connections, writer io.Writer) error {
 	builder := model.NewConnectionsBuilder(writer)
 	modelConnections(builder, conns)
 	return nil
->>>>>>> f63bdede
 }
 
 func (protoSerializer) Unmarshal(blob []byte) (*model.Connections, error) {
-	conns := connsPool.Get().(*model.Connections)
+	conns := new(model.Connections)
 	if err := proto.Unmarshal(blob, conns); err != nil {
 		return nil, err
 	}
