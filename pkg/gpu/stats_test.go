--- conflicted
+++ resolved
@@ -19,13 +19,8 @@
 	"github.com/DataDog/datadog-agent/pkg/util/kernel"
 )
 
-<<<<<<< HEAD
-func getStatsGeneratorForTest(t *testing.T) (*statsGenerator, map[model.StreamKey]*StreamHandler, int64) {
+func getStatsGeneratorForTest(t *testing.T) (*statsGenerator, map[streamKey]*StreamHandler, int64) {
 	sysCtx, err := getSystemContext(testutil.GetBasicNvmlMock(), kernel.ProcFSRoot())
-=======
-func getStatsGeneratorForTest(t *testing.T) (*statsGenerator, map[streamKey]*StreamHandler, int64) {
-	sysCtx, err := getSystemContext(testutil.GetBasicNvmlMock())
->>>>>>> 5a7faf8f
 	require.NoError(t, err)
 	require.NotNil(t, sysCtx)
 
@@ -47,12 +42,8 @@
 	pid := uint32(1)
 	streamID := uint64(120)
 	pidTgid := uint64(pid)<<32 + uint64(pid)
-<<<<<<< HEAD
-	skeyKern := model.StreamKey{Pid: pid, Stream: streamID}
+	skeyKern := streamKey{pid: pid, stream: streamID}
 	shmemSize := uint64(10)
-=======
-	skeyKern := streamKey{pid: pid, stream: streamID}
->>>>>>> 5a7faf8f
 	streamHandlers[skeyKern] = &StreamHandler{
 		processEnded: false,
 		kernelLaunches: []enrichedKernelLaunch{
