--- conflicted
+++ resolved
@@ -8,12 +8,9 @@
 package ksm
 
 import (
-<<<<<<< HEAD
+	"k8s.io/kube-state-metrics/v2/pkg/metric"
+
 	"github.com/DataDog/datadog-agent/comp/core/tagger/tags"
-=======
-	"k8s.io/kube-state-metrics/v2/pkg/customresourcestate"
-
->>>>>>> 38aae6e8
 	"github.com/DataDog/datadog-agent/pkg/util/kubernetes"
 )
 
@@ -104,8 +101,8 @@
 	}
 	for _, customResource := range k.instance.CustomResource.Spec.Resources {
 		for _, generator := range customResource.Metrics {
-			if generator.Each.Type == customresourcestate.MetricTypeGauge ||
-				generator.Each.Type == customresourcestate.MetricTypeStateSet {
+			if generator.Each.Type == metric.Gauge ||
+				generator.Each.Type == metric.StateSet {
 				res[customResource.GetMetricNamePrefix()+"_"+generator.Name] = "customresource." + generator.Name
 			}
 		}
