// Unless explicitly stated otherwise all files in this repository are licensed
// under the Apache License Version 2.0.
// This product includes software developed at Datadog (https://www.datadoghq.com/).
// Copyright 2024-present Datadog, Inc.

// Package model contains the model for the GPU check, with types shared between the system-probe GPU probe and
// the gpu core agent check
package model

<<<<<<< HEAD
// MemAllocType represents the possible values of memory allocation types
type MemAllocType string

const (
	// KernelMemAlloc represents allocations due to kernel binary size
	KernelMemAlloc MemAllocType = "kernel"

	// GlobalMemAlloc represents allocations due to global memory
	GlobalMemAlloc MemAllocType = "global"

	// SharedMemAlloc represents allocations in shared memory space
	SharedMemAlloc MemAllocType = "shared"

	// ConstantMemAlloc represents allocations in constant memory space
	ConstantMemAlloc MemAllocType = "constant"
)

// MemoryAllocation represents a memory allocation event
type MemoryAllocation struct {
	// Start is the kernel-time timestamp of the allocation event
	StartKtime uint64 `json:"start"`

	// End is the kernel-time timestamp of the deallocation event. If 0, this means the allocation was not deallocated yet
	EndKtime uint64 `json:"end"`

	// Size is the size of the allocation in bytes
	Size uint64 `json:"size"`

	// IsLeaked is true if the allocation was not deallocated
	IsLeaked bool `json:"is_leaked"`

	// Type is the type of the allocation
	Type MemAllocType `json:"type"`
}

// KernelSpan represents a span of time during which one or more kernels were running on a GPU until
// a synchronization event happened
type KernelSpan struct {
	// StartKtime is the kernel-time timestamp of the start of the span, the moment the first kernel was launched
	StartKtime uint64 `json:"start"`

	// EndKtime is the kernel-time timestamp of the end of the span, the moment the synchronization event happened
	EndKtime uint64 `json:"end"`

	// AvgThreadCount is the average number of threads running on the GPU during the span
	AvgThreadCount uint64 `json:"avg_thread_count"`

	// NumKernels is the number of kernels that were launched during the span
	NumKernels uint64 `json:"num_kernels"`

	// AvgSharedMem is the average amount of shared memory used during the span
	AvgSharedMem uint64 `json:"avg_shared_mem"`

	// AvgConstantMem is the average amount of constant memory used during the span
	AvgConstantMem uint64 `json:"avg_constant_mem"`

	// AvgKernelSize is the average amount of kernel binary size used during the span
	AvgKernelSize uint64 `json:"avg_kernel_size"`
}

// StreamKey is a unique identifier for a CUDA stream
type StreamKey struct {
	Pid    uint32 `json:"pid"`
	Stream uint64 `json:"stream"`
}

// StreamData contains kernel spans and allocations for a stream
type StreamData struct {
	Key         StreamKey           `json:"key"`
	Spans       []*KernelSpan       `json:"spans"`
	Allocations []*MemoryAllocation `json:"allocations"`
}

=======
>>>>>>> 5a7faf8f
// ProcessStats contains the GPU stats for a given PID
type ProcessStats struct {
	UtilizationPercentage float64 `json:"utilization_percentage"`
	CurrentMemoryBytes    uint64  `json:"current_memory_bytes"`
	MaxMemoryBytes        uint64  `json:"max_memory_bytes"`
}

// GPUStats contains the past and current data for all streams, including kernel spans and allocations.
// This is the data structure that is sent to the agent
type GPUStats struct {
	ProcessStats map[uint32]ProcessStats `json:"process_stats"`
}<|MERGE_RESOLUTION|>--- conflicted
+++ resolved
@@ -7,7 +7,6 @@
 // the gpu core agent check
 package model
 
-<<<<<<< HEAD
 // MemAllocType represents the possible values of memory allocation types
 type MemAllocType string
 
@@ -25,69 +24,16 @@
 	ConstantMemAlloc MemAllocType = "constant"
 )
 
-// MemoryAllocation represents a memory allocation event
-type MemoryAllocation struct {
-	// Start is the kernel-time timestamp of the allocation event
-	StartKtime uint64 `json:"start"`
-
-	// End is the kernel-time timestamp of the deallocation event. If 0, this means the allocation was not deallocated yet
-	EndKtime uint64 `json:"end"`
-
-	// Size is the size of the allocation in bytes
-	Size uint64 `json:"size"`
-
-	// IsLeaked is true if the allocation was not deallocated
-	IsLeaked bool `json:"is_leaked"`
-
-	// Type is the type of the allocation
-	Type MemAllocType `json:"type"`
+// MemoryStats contains the memory stats for a given memory type
+type MemoryStats struct {
+	CurrentBytes uint64 `json:"current_bytes"`
+	MaxBytes     uint64 `json:"max_bytes"`
 }
 
-// KernelSpan represents a span of time during which one or more kernels were running on a GPU until
-// a synchronization event happened
-type KernelSpan struct {
-	// StartKtime is the kernel-time timestamp of the start of the span, the moment the first kernel was launched
-	StartKtime uint64 `json:"start"`
-
-	// EndKtime is the kernel-time timestamp of the end of the span, the moment the synchronization event happened
-	EndKtime uint64 `json:"end"`
-
-	// AvgThreadCount is the average number of threads running on the GPU during the span
-	AvgThreadCount uint64 `json:"avg_thread_count"`
-
-	// NumKernels is the number of kernels that were launched during the span
-	NumKernels uint64 `json:"num_kernels"`
-
-	// AvgSharedMem is the average amount of shared memory used during the span
-	AvgSharedMem uint64 `json:"avg_shared_mem"`
-
-	// AvgConstantMem is the average amount of constant memory used during the span
-	AvgConstantMem uint64 `json:"avg_constant_mem"`
-
-	// AvgKernelSize is the average amount of kernel binary size used during the span
-	AvgKernelSize uint64 `json:"avg_kernel_size"`
-}
-
-// StreamKey is a unique identifier for a CUDA stream
-type StreamKey struct {
-	Pid    uint32 `json:"pid"`
-	Stream uint64 `json:"stream"`
-}
-
-// StreamData contains kernel spans and allocations for a stream
-type StreamData struct {
-	Key         StreamKey           `json:"key"`
-	Spans       []*KernelSpan       `json:"spans"`
-	Allocations []*MemoryAllocation `json:"allocations"`
-}
-
-=======
->>>>>>> 5a7faf8f
 // ProcessStats contains the GPU stats for a given PID
 type ProcessStats struct {
-	UtilizationPercentage float64 `json:"utilization_percentage"`
-	CurrentMemoryBytes    uint64  `json:"current_memory_bytes"`
-	MaxMemoryBytes        uint64  `json:"max_memory_bytes"`
+	UtilizationPercentage float64                      `json:"utilization_percentage"`
+	Memory                map[MemAllocType]MemoryStats `json:"memory"`
 }
 
 // GPUStats contains the past and current data for all streams, including kernel spans and allocations.
