// Unless explicitly stated otherwise all files in this repository are licensed
// under the Apache License Version 2.0.
// This product includes software developed at Datadog (https://www.datadoghq.com/).
// Copyright 2016-present Datadog, Inc.

//go:build linux && functionaltests

// Package tests holds tests related files
package tests

import (
	"errors"
	"os"
	"slices"
	"strings"
	"testing"
	"time"

	"github.com/stretchr/testify/assert"

	"github.com/DataDog/datadog-agent/pkg/security/ebpf/kernel"
	"github.com/DataDog/datadog-agent/pkg/security/events"
	"github.com/DataDog/datadog-agent/pkg/security/secl/model"
	"github.com/DataDog/datadog-agent/pkg/security/secl/rules"
	"github.com/DataDog/datadog-agent/pkg/security/security_profile/profile"
)

func TestSecurityProfile(t *testing.T) {
	SkipIfNotAvailable(t)

	// skip test that are about to be run on docker (to avoid trying spawning docker in docker)
	if testEnvironment == DockerEnvironment {
		t.Skip("Skip test spawning docker containers on docker")
	}
	if _, err := whichNonFatal("docker"); err != nil {
		t.Skip("Skip test where docker is unavailable")
	}
	if !IsDedicatedNodeForAD() {
		t.Skip("Skip test when not run in dedicated env")
	}

	var expectedFormats = []string{"profile"}
	var testActivityDumpTracedEventTypes = []string{"exec", "open", "syscalls", "dns", "bind"}

	outputDir := t.TempDir()
	os.MkdirAll(outputDir, 0755)
	defer os.RemoveAll(outputDir)
	test, err := newTestModule(t, nil, []*rules.RuleDefinition{}, withStaticOpts(testOpts{
		enableActivityDump:                  true,
		activityDumpRateLimiter:             200,
		activityDumpTracedCgroupsCount:      3,
		activityDumpDuration:                testActivityDumpDuration,
		activityDumpLocalStorageDirectory:   outputDir,
		activityDumpLocalStorageCompression: false,
		activityDumpLocalStorageFormats:     expectedFormats,
		activityDumpTracedEventTypes:        testActivityDumpTracedEventTypes,
		enableSecurityProfile:               true,
		securityProfileDir:                  outputDir,
		securityProfileWatchDir:             true,
	}))
	if err != nil {
		t.Fatal(err)
	}
	defer test.Close()
	syscallTester, err := loadSyscallTester(t, test, "syscall_tester")
	if err != nil {
		t.Fatal(err)
	}

	t.Run("security-profile-metadata", func(t *testing.T) {
		dockerInstance, dump, err := test.StartADockerGetDump()
		if err != nil {
			t.Fatal(err)
		}
		defer dockerInstance.stop()

		time.Sleep(time.Second * 1) // to ensure we did not get ratelimited
		cmd := dockerInstance.Command(syscallTester, []string{"sleep", "1"}, []string{})
		_, err = cmd.CombinedOutput()
		if err != nil {
			t.Fatal(err)
		}
		time.Sleep(1 * time.Second) // a quick sleep to let events to be added to the dump

		err = test.StopActivityDump(dump.Name, "", "")
		if err != nil {
			t.Fatal(err)
		}

		validateActivityDumpOutputs(t, test, expectedFormats, dump.OutputFiles, nil,
			func(sp *profile.SecurityProfile) bool {
				if sp.Version != "local_profile" {
					t.Errorf("Profile version %s != local_profile\n", sp.Version)
				}
				if sp.Metadata.Name != dump.Name {
					t.Errorf("Profile name %s != %s\n", sp.Metadata.Name, dump.Name)
				}
				if sp.Metadata.ContainerID != dump.ContainerID {
					t.Errorf("Profile containerID %s != %s\n", sp.Metadata.ContainerID, dump.ContainerID)
				}
				if !slices.Contains(sp.Tags, "container_id:"+dump.ContainerID) {
					t.Errorf("Profile did not contains container_id tag: %v\n", sp.Tags)
				}
				if !slices.Contains(sp.Tags, "image_tag:latest") {
					t.Errorf("Profile did not contains image_tag:latest %v\n", sp.Tags)
				}
				found := false
				for _, tag := range sp.Tags {
					if strings.HasPrefix(tag, "image_name:fake_ubuntu_") {
						found = true
						break
					}
				}
				if found == false {
					t.Errorf("Profile did not contains image_name tag: %v\n", sp.Tags)
				}
				return true
			})
	})

	t.Run("security-profile-process", func(t *testing.T) {
		dockerInstance, dump, err := test.StartADockerGetDump()
		if err != nil {
			t.Fatal(err)
		}
		defer dockerInstance.stop()

		time.Sleep(time.Second * 1) // to ensure we did not get ratelimited
		cmd := dockerInstance.Command(syscallTester, []string{"sleep", "1"}, []string{})
		_, err = cmd.CombinedOutput()
		if err != nil {
			t.Fatal(err)
		}
		time.Sleep(1 * time.Second) // a quick sleep to let events to be added to the dump

		err = test.StopActivityDump(dump.Name, "", "")
		if err != nil {
			t.Fatal(err)
		}

		validateActivityDumpOutputs(t, test, expectedFormats, dump.OutputFiles, nil,
			func(sp *profile.SecurityProfile) bool {
				nodes := WalkActivityTree(sp.ActivityTree, func(node *ProcessNodeAndParent) bool {
					return node.Node.Process.FileEvent.PathnameStr == syscallTester
				})
				if nodes == nil {
					t.Fatal("Node not found in security profile")
				}
				if len(nodes) != 1 {
					t.Fatalf("Found %d nodes, expected only one.", len(nodes))
				}
				return true
			})
	})

	t.Run("security-profile-dns", func(t *testing.T) {
		checkKernelCompatibility(t, "RHEL, SLES and Oracle kernels", func(kv *kernel.Version) bool {
			// TODO: Oracle because we are missing offsets. See dns_test.go
			return kv.IsRH7Kernel() || kv.IsOracleUEKKernel() || kv.IsSLESKernel()
		})

		dockerInstance, dump, err := test.StartADockerGetDump()
		if err != nil {
			t.Fatal(err)
		}
		defer dockerInstance.stop()

		time.Sleep(time.Second * 1) // to ensure we did not get ratelimited
		cmd := dockerInstance.Command("nslookup", []string{"foo.bar"}, []string{})
		_, err = cmd.CombinedOutput()
		if err != nil {
			t.Fatal(err)
		}
		time.Sleep(1 * time.Second) // a quick sleep to let events to be added to the dump

		err = test.StopActivityDump(dump.Name, "", "")
		if err != nil {
			t.Fatal(err)
		}

		validateActivityDumpOutputs(t, test, expectedFormats, dump.OutputFiles, nil,
			func(sp *profile.SecurityProfile) bool {
				nodes := WalkActivityTree(sp.ActivityTree, func(node *ProcessNodeAndParent) bool {
					return node.Node.Process.Argv0 == "nslookup"
				})
				if nodes == nil {
					t.Fatal("Node not found in security profile")
				}
				if len(nodes) != 1 {
					t.Fatalf("Found %d nodes, expected only one.", len(nodes))
				}
				for name := range nodes[0].DNSNames {
					if name == "foo.bar" {
						return true
					}
				}
				t.Error("DNS req not found in security profile")
				return false
			})
	})
}

func TestAnomalyDetection(t *testing.T) {
	SkipIfNotAvailable(t)

	// skip test that are about to be run on docker (to avoid trying spawning docker in docker)
	if testEnvironment == DockerEnvironment {
		t.Skip("Skip test spawning docker containers on docker")
	}
	if _, err := whichNonFatal("docker"); err != nil {
		t.Skip("Skip test where docker is unavailable")
	}
	if !IsDedicatedNodeForAD() {
		t.Skip("Skip test when not run in dedicated env")
	}

	var expectedFormats = []string{"profile"}
	var testActivityDumpTracedEventTypes = []string{"exec", "open", "syscalls", "dns", "bind"}

	outputDir := t.TempDir()
	os.MkdirAll(outputDir, 0755)
	defer os.RemoveAll(outputDir)
	test, err := newTestModule(t, nil, []*rules.RuleDefinition{}, withStaticOpts(testOpts{
		enableActivityDump:                      true,
		activityDumpRateLimiter:                 200,
		activityDumpTracedCgroupsCount:          3,
		activityDumpDuration:                    testActivityDumpDuration,
		activityDumpLocalStorageDirectory:       outputDir,
		activityDumpLocalStorageCompression:     false,
		activityDumpLocalStorageFormats:         expectedFormats,
		activityDumpTracedEventTypes:            testActivityDumpTracedEventTypes,
		enableSecurityProfile:                   true,
		securityProfileDir:                      outputDir,
		securityProfileWatchDir:                 true,
		enableAnomalyDetection:                  true,
		anomalyDetectionEventTypes:              []string{"exec", "dns"},
		anomalyDetectionMinimumStablePeriodExec: time.Second,
		anomalyDetectionMinimumStablePeriodDNS:  time.Second,
		anomalyDetectionWarmupPeriod:            time.Second,
	}))
	if err != nil {
		t.Fatal(err)
	}
	defer test.Close()
	syscallTester, err := loadSyscallTester(t, test, "syscall_tester")
	if err != nil {
		t.Fatal(err)
	}

	t.Run("anomaly-detection-process", func(t *testing.T) {
		dockerInstance, dump, err := test.StartADockerGetDump()
		if err != nil {
			t.Fatal(err)
		}
		defer dockerInstance.stop()

		time.Sleep(time.Second * 1) // to ensure we did not get ratelimited
		cmd := dockerInstance.Command(syscallTester, []string{"sleep", "1"}, []string{})
		_, err = cmd.CombinedOutput()
		if err != nil {
			t.Fatal(err)
		}
		time.Sleep(1 * time.Second) // a quick sleep to let events to be added to the dump

		err = test.StopActivityDump(dump.Name, "", "")
		if err != nil {
			t.Fatal(err)
		}
		time.Sleep(6 * time.Second) // a quick sleep to let the profile to be loaded (5sec debounce + 1sec spare)

		err = test.GetCustomEventSent(t, func() error {
			cmd := dockerInstance.Command("getconf", []string{"-a"}, []string{})
			_, err = cmd.CombinedOutput()
			return err
		}, func(r *rules.Rule, event *events.CustomEvent) bool {
			assert.Equal(t, events.AnomalyDetectionRuleID, r.Rule.ID, "wrong custom event rule ID")
			return true
		}, time.Second*3, model.ExecEventType)
		if err != nil {
			t.Fatal(err)
		}
	})

	t.Run("anomaly-detection-process-negative", func(t *testing.T) {
		dockerInstance, dump, err := test.StartADockerGetDump()
		if err != nil {
			t.Fatal(err)
		}
		defer dockerInstance.stop()

		time.Sleep(time.Second * 1) // to ensure we did not get ratelimited
		cmd := dockerInstance.Command(syscallTester, []string{"sleep", "1"}, []string{})
		_, err = cmd.CombinedOutput()
		if err != nil {
			t.Fatal(err)
		}
		time.Sleep(1 * time.Second) // a quick sleep to let events to be added to the dump

		err = test.StopActivityDump(dump.Name, "", "")
		if err != nil {
			t.Fatal(err)
		}
		time.Sleep(6 * time.Second) // a quick sleep to let the profile to be loaded (5sec debounce + 1sec spare)

		test.GetCustomEventSent(t, func() error {
			// don't do anything
			return nil
		}, func(r *rules.Rule, event *events.CustomEvent) bool {
			if r.Rule.ID == events.AnomalyDetectionRuleID {
				t.Fatal("Should not had receive any anomaly detection.")
			}
			return false
		}, time.Second*3, model.ExecEventType)
	})

	t.Run("anomaly-detection-dns", func(t *testing.T) {
		checkKernelCompatibility(t, "RHEL, SLES and Oracle kernels", func(kv *kernel.Version) bool {
			// TODO: Oracle because we are missing offsets. See dns_test.go
			return kv.IsRH7Kernel() || kv.IsOracleUEKKernel() || kv.IsSLESKernel()
		})
		dockerInstance, dump, err := test.StartADockerGetDump()
		if err != nil {
			t.Fatal(err)
		}
		defer dockerInstance.stop()

		time.Sleep(time.Second * 1) // to ensure we did not get ratelimited
		cmd := dockerInstance.Command("nslookup", []string{"foo.bar"}, []string{})
		_, err = cmd.CombinedOutput()
		if err != nil {
			t.Fatal(err)
		}
		time.Sleep(1 * time.Second) // a quick sleep to let events to be added to the dump

		err = test.StopActivityDump(dump.Name, "", "")
		if err != nil {
			t.Fatal(err)
		}
		time.Sleep(6 * time.Second) // a quick sleep to let the profile to be loaded (5sec debounce + 1sec spare)

		err = test.GetCustomEventSent(t, func() error {
			cmd := dockerInstance.Command("nslookup", []string{"google.com"}, []string{})
			_, err = cmd.CombinedOutput()
			return err
		}, func(r *rules.Rule, event *events.CustomEvent) bool {
			assert.Equal(t, events.AnomalyDetectionRuleID, r.Rule.ID, "wrong custom event rule ID")
			return true
		}, time.Second*3, model.DNSEventType)
		if err != nil {
			t.Fatal(err)
		}
	})

	t.Run("anomaly-detection-dns-negative", func(t *testing.T) {
		checkKernelCompatibility(t, "RHEL, SLES and Oracle kernels", func(kv *kernel.Version) bool {
			// TODO: Oracle because we are missing offsets. See dns_test.go
			return kv.IsRH7Kernel() || kv.IsOracleUEKKernel() || kv.IsSLESKernel()
		})
		dockerInstance, dump, err := test.StartADockerGetDump()
		if err != nil {
			t.Fatal(err)
		}
		defer dockerInstance.stop()

		time.Sleep(time.Second * 1) // to ensure we did not get ratelimited
		cmd := dockerInstance.Command("nslookup", []string{"foo.bar"}, []string{})
		_, err = cmd.CombinedOutput()
		if err != nil {
			t.Fatal(err)
		}
		time.Sleep(1 * time.Second) // a quick sleep to let events to be added to the dump

		err = test.StopActivityDump(dump.Name, "", "")
		if err != nil {
			t.Fatal(err)
		}
		time.Sleep(6 * time.Second) // a quick sleep to let the profile to be loaded (5sec debounce + 1sec spare)

		test.GetCustomEventSent(t, func() error {
			// don't do anything
			return nil
		}, func(r *rules.Rule, event *events.CustomEvent) bool {
			if r.Rule.ID == events.AnomalyDetectionRuleID {
				t.Fatal("Should not had receive any anomaly detection.")
			}
			return false
		}, time.Second*3, model.DNSEventType)
	})
}

func TestAnomalyDetectionWarmup(t *testing.T) {
	SkipIfNotAvailable(t)

	// skip test that are about to be run on docker (to avoid trying spawning docker in docker)
	if testEnvironment == DockerEnvironment {
		t.Skip("Skip test spawning docker containers on docker")
	}
	if _, err := whichNonFatal("docker"); err != nil {
		t.Skip("Skip test where docker is unavailable")
	}
	if !IsDedicatedNodeForAD() {
		t.Skip("Skip test when not run in dedicated env")
	}

	var expectedFormats = []string{"profile"}
	var testActivityDumpTracedEventTypes = []string{"exec", "dns"}

	outputDir := t.TempDir()
	os.MkdirAll(outputDir, 0755)
	defer os.RemoveAll(outputDir)
	test, err := newTestModule(t, nil, []*rules.RuleDefinition{}, withStaticOpts(testOpts{
		enableActivityDump:                      true,
		activityDumpRateLimiter:                 200,
		activityDumpTracedCgroupsCount:          3,
		activityDumpDuration:                    testActivityDumpDuration,
		activityDumpLocalStorageDirectory:       outputDir,
		activityDumpLocalStorageCompression:     false,
		activityDumpLocalStorageFormats:         expectedFormats,
		activityDumpTracedEventTypes:            testActivityDumpTracedEventTypes,
		enableSecurityProfile:                   true,
		securityProfileDir:                      outputDir,
		securityProfileWatchDir:                 true,
		enableAnomalyDetection:                  true,
		anomalyDetectionEventTypes:              []string{"exec", "dns"},
		anomalyDetectionMinimumStablePeriodExec: 0,
		anomalyDetectionMinimumStablePeriodDNS:  0,
		anomalyDetectionWarmupPeriod:            3 * time.Second,
		tagsResolver:                            NewFakeMonoResolver(),
	}))
	if err != nil {
		t.Fatal(err)
	}
	defer test.Close()

	err = test.StopAllActivityDumps()
	if err != nil {
		t.Fatal(err)
	}

	mainDockerInstance, dump, err := test.StartADockerGetDump()
	if err != nil {
		t.Fatal(err)
	}
	defer mainDockerInstance.stop()

	time.Sleep(time.Second * 1) // to ensure we did not get ratelimited
	cmd := mainDockerInstance.Command("nslookup", []string{"google.fr"}, []string{})
	cmd.CombinedOutput()
	time.Sleep(1 * time.Second) // a quick sleep to let events to be added to the dump

	err = test.StopActivityDump(dump.Name, "", "")
	if err != nil {
		t.Fatal(err)
	}
	time.Sleep(6 * time.Second) // a quick sleep to let the profile to be loaded (5sec debounce + 1sec spare)

	testDockerInstance1, _, err := test.StartADockerGetDump()
	if err != nil {
		t.Fatal(err)
	}
	defer testDockerInstance1.stop()

	t.Run("anomaly-detection-warmup-1", func(t *testing.T) {
		test.GetCustomEventSent(t, func() error {
			cmd := testDockerInstance1.Command("nslookup", []string{"foo.bar"}, []string{})
			cmd.CombinedOutput()
			return nil
		}, func(r *rules.Rule, event *events.CustomEvent) bool {
			if r.Rule.ID == events.AnomalyDetectionRuleID {
				t.Fatal("Should not had receive any anomaly detection during warm up.")
			}
			return false
		}, time.Second*5, model.DNSEventType)
	})

	t.Run("anomaly-detection-warmed-up-autolearned-1", func(t *testing.T) {
		test.GetCustomEventSent(t, func() error {
			cmd := testDockerInstance1.Command("nslookup", []string{"foo.bar"}, []string{})
			cmd.CombinedOutput()
			return nil
		}, func(r *rules.Rule, event *events.CustomEvent) bool {
			if r.Rule.ID == events.AnomalyDetectionRuleID {
				t.Fatal("Should not had receive any anomaly detection during warm up.")
			}
			return false
		}, time.Second*3, model.DNSEventType)
	})

	t.Run("anomaly-detection-warmed-up-not-autolearned-1", func(t *testing.T) {
		test.GetCustomEventSent(t, func() error {
			cmd := testDockerInstance1.Command("nslookup", []string{"foo.baz"}, []string{})
			cmd.CombinedOutput()
			return nil
		}, func(r *rules.Rule, event *events.CustomEvent) bool {
			assert.Equal(t, events.AnomalyDetectionRuleID, r.Rule.ID, "wrong custom event rule ID")
			return true
		}, time.Second*3, model.DNSEventType)
		if err != nil {
			t.Error(err)
		}
	})

	testDockerInstance2, _, err := test.StartADockerGetDump()
	if err != nil {
		t.Fatal(err)
	}
	defer testDockerInstance2.stop()

	t.Run("anomaly-detection-warmup-2", func(t *testing.T) {
		test.GetCustomEventSent(t, func() error {
			cmd := testDockerInstance2.Command("nslookup", []string{"foo.baz"}, []string{})
			cmd.CombinedOutput()
			return nil
		}, func(r *rules.Rule, event *events.CustomEvent) bool {
			if r.Rule.ID == events.AnomalyDetectionRuleID {
				t.Fatal("Should not had receive any anomaly detection during warm up.")
			}
			return false
		}, time.Second*5, model.DNSEventType)
	})

	// already sleep for timeout for warmup period + 2sec spare (5s)

	t.Run("anomaly-detection-warmed-up-autolearned-2", func(t *testing.T) {
		test.GetCustomEventSent(t, func() error {
			cmd := testDockerInstance2.Command("nslookup", []string{"foo.bar"}, []string{})
			cmd.CombinedOutput()
			return nil
		}, func(r *rules.Rule, event *events.CustomEvent) bool {
			if r.Rule.ID == events.AnomalyDetectionRuleID {
				t.Fatal("Should not had receive any anomaly detection during warm up.")
			}
			return false
		}, time.Second*3, model.DNSEventType)
	})

	t.Run("anomaly-detection-warmed-up-autolearned-bis-2", func(t *testing.T) {
		test.GetCustomEventSent(t, func() error {
			cmd := testDockerInstance2.Command("nslookup", []string{"foo.baz"}, []string{})
			cmd.CombinedOutput()
			return nil
		}, func(r *rules.Rule, event *events.CustomEvent) bool {
			if r.Rule.ID == events.AnomalyDetectionRuleID {
				t.Fatal("Should not had receive any anomaly detection during warm up.")
			}
			return false
		}, time.Second*3, model.DNSEventType)
	})

	t.Run("anomaly-detection-warmed-up-autolearned-bis-1", func(t *testing.T) {
		test.GetCustomEventSent(t, func() error {
			cmd := testDockerInstance1.Command("nslookup", []string{"foo.baz"}, []string{})
			cmd.CombinedOutput()
			return nil
		}, func(r *rules.Rule, event *events.CustomEvent) bool {
			if r.Rule.ID == events.AnomalyDetectionRuleID {
				t.Fatal("Should not had receive any anomaly detection during warm up.")
			}
			return false
		}, time.Second*3, model.DNSEventType)
	})
}

func TestSecurityProfileReinsertionPeriod(t *testing.T) {
	SkipIfNotAvailable(t)

	// skip test that are about to be run on docker (to avoid trying spawning docker in docker)
	if testEnvironment == DockerEnvironment {
		t.Skip("Skip test spawning docker containers on docker")
	}
	if _, err := whichNonFatal("docker"); err != nil {
		t.Skip("Skip test where docker is unavailable")
	}
	if !IsDedicatedNodeForAD() {
		t.Skip("Skip test when not run in dedicated env")
	}

	var expectedFormats = []string{"profile"}
	var testActivityDumpTracedEventTypes = []string{"exec", "open", "syscalls", "dns", "bind"}

	outputDir := t.TempDir()
	os.MkdirAll(outputDir, 0755)
	defer os.RemoveAll(outputDir)

	test, err := newTestModule(t, nil, []*rules.RuleDefinition{}, withStaticOpts(testOpts{
		enableActivityDump:                      true,
		activityDumpRateLimiter:                 200,
		activityDumpTracedCgroupsCount:          3,
		activityDumpDuration:                    testActivityDumpDuration,
		activityDumpLocalStorageDirectory:       outputDir,
		activityDumpLocalStorageCompression:     false,
		activityDumpLocalStorageFormats:         expectedFormats,
		activityDumpTracedEventTypes:            testActivityDumpTracedEventTypes,
		enableSecurityProfile:                   true,
		securityProfileDir:                      outputDir,
		securityProfileWatchDir:                 true,
		enableAnomalyDetection:                  true,
		anomalyDetectionEventTypes:              []string{"exec", "dns"},
		anomalyDetectionMinimumStablePeriodExec: 10 * time.Second,
		anomalyDetectionMinimumStablePeriodDNS:  10 * time.Second,
		anomalyDetectionWarmupPeriod:            10 * time.Second,
	}))
	if err != nil {
		t.Fatal(err)
	}
	defer test.Close()
	syscallTester, err := loadSyscallTester(t, test, "syscall_tester")
	if err != nil {
		t.Fatal(err)
	}

	t.Run("anomaly-detection-reinsertion-process", func(t *testing.T) {
		dockerInstance, dump, err := test.StartADockerGetDump()
		if err != nil {
			t.Fatal(err)
		}
		defer dockerInstance.stop()

		time.Sleep(time.Second * 1) // to ensure we did not get ratelimited
		cmd := dockerInstance.Command(syscallTester, []string{"sleep", "1"}, []string{})
		_, err = cmd.CombinedOutput()
		if err != nil {
			t.Fatal(err)
		}
		time.Sleep(1 * time.Second) // a quick sleep to let events to be added to the dump

		err = test.StopActivityDump(dump.Name, "", "")
		if err != nil {
			t.Fatal(err)
		}
		time.Sleep(6 * time.Second) // a quick sleep to let the profile to be loaded (5sec debounce + 1sec spare)

		err = test.GetCustomEventSent(t, func() error {
			cmd := dockerInstance.Command("getconf", []string{"-a"}, []string{})
			_, err = cmd.CombinedOutput()
			return err
		}, func(r *rules.Rule, event *events.CustomEvent) bool {
			t.Fatal(errors.New("catch a custom event that should had been reinserted"))
			return false
		}, time.Second*3, model.ExecEventType)
	})

	t.Run("anomaly-detection-reinsertion-dns", func(t *testing.T) {
		checkKernelCompatibility(t, "RHEL, SLES and Oracle kernels", func(kv *kernel.Version) bool {
			// TODO: Oracle because we are missing offsets. See dns_test.go
			return kv.IsRH7Kernel() || kv.IsOracleUEKKernel() || kv.IsSLESKernel()
		})
		dockerInstance, dump, err := test.StartADockerGetDump()
		if err != nil {
			t.Fatal(err)
		}
		defer dockerInstance.stop()

		time.Sleep(time.Second * 1) // to ensure we did not get ratelimited
		cmd := dockerInstance.Command("nslookup", []string{"foo.bar"}, []string{})
		_, err = cmd.CombinedOutput()
		if err != nil {
			t.Fatal(err)
		}
		time.Sleep(1 * time.Second) // a quick sleep to let events to be added to the dump

		err = test.StopActivityDump(dump.Name, "", "")
		if err != nil {
			t.Fatal(err)
		}
		time.Sleep(6 * time.Second) // a quick sleep to let the profile to be loaded (5sec debounce + 1sec spare)

		err = test.GetCustomEventSent(t, func() error {
			cmd := dockerInstance.Command("nslookup", []string{"google.fr"}, []string{})
			_, err = cmd.CombinedOutput()
			return err
		}, func(r *rules.Rule, event *events.CustomEvent) bool {
			t.Fatal(errors.New("catch a custom event that should had been reinserted"))
			return false
		}, time.Second*3, model.DNSEventType)
	})

	t.Run("anomaly-detection-stable-period-process", func(t *testing.T) {
		dockerInstance, dump, err := test.StartADockerGetDump()
		if err != nil {
			t.Fatal(err)
		}
		defer dockerInstance.stop()

		time.Sleep(time.Second * 1) // to ensure we did not get ratelimited
		cmd := dockerInstance.Command(syscallTester, []string{"sleep", "1"}, []string{})
		_, err = cmd.CombinedOutput()
		if err != nil {
			t.Fatal(err)
		}
		time.Sleep(1 * time.Second) // a quick sleep to let events to be added to the dump

		err = test.StopActivityDump(dump.Name, "", "")
		if err != nil {
			t.Fatal(err)
		}
		time.Sleep(6 * time.Second)  // a quick sleep to let the profile to be loaded (5sec debounce + 1sec spare)
		time.Sleep(time.Second * 10) // waiting for the stable period

		err = test.GetCustomEventSent(t, func() error {
			cmd := dockerInstance.Command("getconf", []string{"-a"}, []string{})
			_, err = cmd.CombinedOutput()
			return err
		}, func(r *rules.Rule, event *events.CustomEvent) bool {
			assert.Equal(t, events.AnomalyDetectionRuleID, r.Rule.ID, "wrong custom event rule ID")
			return true
		}, time.Second*3, model.ExecEventType)
		if err != nil {
			t.Fatal(err)
		}
	})

	t.Run("anomaly-detection-stable-period-dns", func(t *testing.T) {
		checkKernelCompatibility(t, "RHEL, SLES and Oracle kernels", func(kv *kernel.Version) bool {
			// TODO: Oracle because we are missing offsets. See dns_test.go
			return kv.IsRH7Kernel() || kv.IsOracleUEKKernel() || kv.IsSLESKernel()
		})
		dockerInstance, dump, err := test.StartADockerGetDump()
		if err != nil {
			t.Fatal(err)
		}
		defer dockerInstance.stop()

		time.Sleep(time.Second * 1) // to ensure we did not get ratelimited
		cmd := dockerInstance.Command("nslookup", []string{"foo.bar"}, []string{})
		_, err = cmd.CombinedOutput()
		if err != nil {
			t.Fatal(err)
		}
		time.Sleep(1 * time.Second) // a quick sleep to let events to be added to the dump

		err = test.StopActivityDump(dump.Name, "", "")
		if err != nil {
			t.Fatal(err)
		}
		time.Sleep(6 * time.Second)  // a quick sleep to let the profile to be loaded (5sec debounce + 1sec spare)
		time.Sleep(time.Second * 10) // waiting for the stable period

		err = test.GetCustomEventSent(t, func() error {
			cmd := dockerInstance.Command("nslookup", []string{"google.fr"}, []string{})
			_, err = cmd.CombinedOutput()
			return err
		}, func(r *rules.Rule, event *events.CustomEvent) bool {
			assert.Equal(t, events.AnomalyDetectionRuleID, r.Rule.ID, "wrong custom event rule ID")
			return true
		}, time.Second*3, model.DNSEventType)
		if err != nil {
			t.Fatal(err)
		}
	})

}

func TestSecurityProfileAutoSuppression(t *testing.T) {
	SkipIfNotAvailable(t)

	// skip test that are about to be run on docker (to avoid trying spawning docker in docker)
	if testEnvironment == DockerEnvironment {
		t.Skip("Skip test spawning docker containers on docker")
	}
	if _, err := whichNonFatal("docker"); err != nil {
		t.Skip("Skip test where docker is unavailable")
	}
	if !IsDedicatedNodeForAD() {
		t.Skip("Skip test when not run in dedicated env")
	}

	var expectedFormats = []string{"profile", "protobuf"}
	var testActivityDumpTracedEventTypes = []string{"exec", "open", "syscalls", "dns", "bind"}

	outputDir := t.TempDir()
	os.MkdirAll(outputDir, 0755)
	defer os.RemoveAll(outputDir)
	reinsertPeriod := time.Second
	rulesDef := []*rules.RuleDefinition{
		{
			ID:         "test_autosuppression_exec",
			Expression: `exec.file.name == "getconf"`,
			Tags:       map[string]string{"allow_autosuppression": "true"},
		},
		{
			ID:         "test_autosuppression_exec_2",
			Expression: `exec.file.name == "getent"`,
			Tags:       map[string]string{"allow_autosuppression": "true"},
		},
		{
			ID:         "test_autosuppression_dns",
			Expression: `dns.question.type == A && dns.question.name == "foo.bar"`,
			Tags:       map[string]string{"allow_autosuppression": "true"},
		},
		{
			ID:         "test_autosuppression_dns_2",
			Expression: `dns.question.type == A && dns.question.name == "foo.baz"`,
			Tags:       map[string]string{"allow_autosuppression": "true"},
		},
	}
	test, err := newTestModule(t, nil, rulesDef, withStaticOpts(testOpts{
		enableActivityDump:                      true,
		activityDumpRateLimiter:                 200,
		activityDumpTracedCgroupsCount:          3,
		activityDumpDuration:                    testActivityDumpDuration,
		activityDumpLocalStorageDirectory:       outputDir,
		activityDumpLocalStorageCompression:     false,
		activityDumpLocalStorageFormats:         expectedFormats,
		activityDumpTracedEventTypes:            testActivityDumpTracedEventTypes,
		enableSecurityProfile:                   true,
		securityProfileDir:                      outputDir,
		securityProfileWatchDir:                 true,
		enableAutoSuppression:                   true,
		autoSuppressionEventTypes:               []string{"exec", "dns"},
		anomalyDetectionMinimumStablePeriodExec: reinsertPeriod,
		anomalyDetectionMinimumStablePeriodDNS:  reinsertPeriod,
		anomalyDetectionWarmupPeriod:            reinsertPeriod,
	}))
	if err != nil {
		t.Fatal(err)
	}
	defer test.Close()
	syscallTester, err := loadSyscallTester(t, test, "syscall_tester")
	if err != nil {
		t.Fatal(err)
	}

	dockerInstance, dump, err := test.StartADockerGetDump()
	if err != nil {
		t.Fatal(err)
	}
	defer dockerInstance.stop()

	time.Sleep(time.Second * 1) // to ensure we did not get ratelimited
	cmd := dockerInstance.Command(syscallTester, []string{"sleep", "1"}, []string{})
	_, err = cmd.CombinedOutput()
	if err != nil {
		t.Fatal(err)
	}
	time.Sleep(1 * time.Second) // a quick sleep to let events to be added to the dump

	t.Run("auto-suppression-process-signal", func(t *testing.T) {
		// check that we generate an event during profile learning phase
		err = test.GetEventSent(t, func() error {
			cmd := dockerInstance.Command("getconf", []string{"-a"}, []string{})
			_, err = cmd.CombinedOutput()
			return err
		}, func(rule *rules.Rule, event *model.Event) bool {
			return assertTriggeredRule(t, rule, "test_autosuppression_exec") &&
				assert.Equal(t, "getconf", event.ProcessContext.FileEvent.BasenameStr, "wrong exec file")
		}, time.Second*3, "test_autosuppression_exec")
		if err != nil {
			t.Fatal(err)
		}
	})

	t.Run("auto-suppression-dns-signal", func(t *testing.T) {
		// check that we generate an event during profile learning phase
		err = test.GetEventSent(t, func() error {
			cmd := dockerInstance.Command("nslookup", []string{"foo.bar"}, []string{})
			_, err = cmd.CombinedOutput()
			return err
		}, func(rule *rules.Rule, event *model.Event) bool {
			return assertTriggeredRule(t, rule, "test_autosuppression_dns") &&
				assert.Equal(t, "nslookup", event.ProcessContext.Argv0, "wrong exec file")
		}, time.Second*3, "test_autosuppression_dns")
		if err != nil {
			t.Fatal(err)
		}
	})

	err = test.StopActivityDump(dump.Name, "", "")
	if err != nil {
		t.Fatal(err)
	}
	time.Sleep(6 * time.Second) // a quick sleep to let the profile to be loaded (5sec debounce + 1sec spare)

	t.Run("auto-suppression-process-suppression", func(t *testing.T) {
		// check we autosuppress signals
		err = test.GetEventSent(t, func() error {
			cmd := dockerInstance.Command("getconf", []string{"-a"}, []string{})
			_, err = cmd.CombinedOutput()
			return err
		}, func(rule *rules.Rule, event *model.Event) bool {
			if event.ProcessContext.ContainerID == dump.ContainerID {
				t.Fatal("Got a signal that should have been suppressed")
			}
			return false
		}, time.Second*3, "test_autosuppression_exec")
		if err != nil {
			if otherErr, ok := err.(ErrTimeout); !ok {
				t.Fatal(otherErr)
			}
		}
	})

	t.Run("auto-suppression-dns-suppression", func(t *testing.T) {
		// check we autosuppress signals
		err = test.GetEventSent(t, func() error {
			cmd := dockerInstance.Command("nslookup", []string{"foo.bar"}, []string{})
			_, err = cmd.CombinedOutput()
			return err
		}, func(rule *rules.Rule, event *model.Event) bool {
			if event.ProcessContext.ContainerID == dump.ContainerID {
				t.Fatal("Got a signal that should have been suppressed")
			}
			return false
		}, time.Second*3, "test_autosuppression_dns")
		if err != nil {
			if otherErr, ok := err.(ErrTimeout); !ok {
				t.Fatal(otherErr)
			}
		}
	})

	// let the profile became stable
	time.Sleep(reinsertPeriod)

	t.Run("auto-suppression-process-no-suppression", func(t *testing.T) {
		// check we don't autosuppress signals
		err = test.GetEventSent(t, func() error {
			cmd := dockerInstance.Command("getent", []string{}, []string{})
			_, _ = cmd.CombinedOutput()
			return nil
		}, func(rule *rules.Rule, event *model.Event) bool {
			return assertTriggeredRule(t, rule, "test_autosuppression_exec_2") &&
				assert.Equal(t, "getent", event.ProcessContext.FileEvent.BasenameStr, "wrong exec file")
		}, time.Second*3, "test_autosuppression_exec_2")
		if err != nil {
			t.Fatal(err)
		}
	})

	t.Run("auto-suppression-dns-no-suppression", func(t *testing.T) {
		// check we don't autosuppress signals
		err = test.GetEventSent(t, func() error {
			cmd := dockerInstance.Command("nslookup", []string{"foo.baz"}, []string{})
			_, _ = cmd.CombinedOutput()
			return nil
		}, func(rule *rules.Rule, event *model.Event) bool {
			return assertTriggeredRule(t, rule, "test_autosuppression_dns_2") &&
				assert.Equal(t, "nslookup", event.ProcessContext.Argv0, "wrong exec file")
		}, time.Second*3, "test_autosuppression_dns_2")
		if err != nil {
			t.Fatal(err)
		}
	})
<<<<<<< HEAD

	// let the profile became stable
	time.Sleep(reinsertPeriod)

	t.Run("auto-suppression-process-no-suppression", func(t *testing.T) {
		// check we don't autosuppres signals
		err = test.GetEventSent(t, func() error {
			cmd := dockerInstance.Command("getent", []string{}, []string{})
			_, _ = cmd.CombinedOutput()
			return nil
		}, func(rule *rules.Rule, event *model.Event) bool {
			return assertTriggeredRule(t, rule, "test_autosuppression_exec_2") &&
				assert.Equal(t, "getent", event.ProcessContext.FileEvent.BasenameStr, "wrong exec file") &&
				assert.False(t, event.IsSuppressed(), "exec event should be marked as suppressed")
		}, time.Second*3, "test_autosuppression_exec_2")
		if err != nil {
			t.Fatal(err)
		}
	})

	t.Run("auto-suppression-dns-no-suppression", func(t *testing.T) {
		// check we don't autosuppres signals
		err = test.GetEventSent(t, func() error {
			cmd := dockerInstance.Command("nslookup", []string{"foo.baz"}, []string{})
			_, _ = cmd.CombinedOutput()
			return nil
		}, func(rule *rules.Rule, event *model.Event) bool {
			return assertTriggeredRule(t, rule, "test_autosuppression_dns_2") &&
				assert.Equal(t, "nslookup", event.ProcessContext.Argv0, "wrong exec file") &&
				assert.False(t, event.IsSuppressed(), "dns event should be marked as suppressed")
		}, time.Second*3, "test_autosuppression_dns_2")
		if err != nil {
			t.Fatal(err)
		}
	})
=======
}

func TestSecurityProfileDifferentiateArgs(t *testing.T) {
	SkipIfNotAvailable(t)

	// skip test that are about to be run on docker (to avoid trying spawning docker in docker)
	if testEnvironment == DockerEnvironment {
		t.Skip("Skip test spawning docker containers on docker")
	}
	if _, err := whichNonFatal("docker"); err != nil {
		t.Skip("Skip test where docker is unavailable")
	}
	if !IsDedicatedNodeForAD() {
		t.Skip("Skip test when not run in dedicated env")
	}

	var expectedFormats = []string{"profile"}
	var testActivityDumpTracedEventTypes = []string{"exec"}

	outputDir := t.TempDir()
	os.MkdirAll(outputDir, 0755)
	defer os.RemoveAll(outputDir)
	test, err := newTestModule(t, nil, []*rules.RuleDefinition{}, withStaticOpts(testOpts{
		enableActivityDump:                      true,
		activityDumpRateLimiter:                 200,
		activityDumpTracedCgroupsCount:          3,
		activityDumpCgroupDifferentiateArgs:     true,
		activityDumpDuration:                    testActivityDumpDuration,
		activityDumpLocalStorageDirectory:       outputDir,
		activityDumpLocalStorageCompression:     false,
		activityDumpLocalStorageFormats:         expectedFormats,
		activityDumpTracedEventTypes:            testActivityDumpTracedEventTypes,
		enableSecurityProfile:                   true,
		securityProfileDir:                      outputDir,
		securityProfileWatchDir:                 true,
		enableAnomalyDetection:                  true,
		anomalyDetectionEventTypes:              []string{"exec"},
		anomalyDetectionMinimumStablePeriodExec: time.Second,
		anomalyDetectionMinimumStablePeriodDNS:  time.Second,
		anomalyDetectionWarmupPeriod:            time.Second,
	}))
	if err != nil {
		t.Fatal(err)
	}
	defer test.Close()

	dockerInstance, dump, err := test.StartADockerGetDump()
	if err != nil {
		t.Fatal(err)
	}
	defer dockerInstance.stop()

	time.Sleep(time.Second * 1) // to ensure we did not get ratelimited
	cmd := dockerInstance.Command("/bin/date", []string{"-u"}, []string{})
	_, err = cmd.CombinedOutput()
	if err != nil {
		t.Fatal(err)
	}
	cmd = dockerInstance.Command("/bin/date", []string{"-R"}, []string{})
	_, err = cmd.CombinedOutput()
	if err != nil {
		t.Fatal(err)
	}
	time.Sleep(1 * time.Second) // a quick sleep to let events to be added to the dump

	err = test.StopActivityDump(dump.Name, "", "")
	if err != nil {
		t.Fatal(err)
	}

	// test profiling part
	validateActivityDumpOutputs(t, test, expectedFormats, dump.OutputFiles, nil, func(sp *profile.SecurityProfile) bool {
		nodes := WalkActivityTree(sp.ActivityTree, func(node *ProcessNodeAndParent) bool {
			if node.Node.Process.FileEvent.PathnameStr == "/bin/date" || node.Node.Process.Argv0 == "/bin/date" {
				if len(node.Node.Process.Argv) == 1 && slices.Contains([]string{"-u", "-R"}, node.Node.Process.Argv[0]) {
					return true
				}
			}
			return false
		})
		if len(nodes) != 2 {
			t.Fatalf("found %d nodes, expected two.", len(nodes))
		}
		processNodesFound := uint32(0)
		for _, node := range nodes {
			if len(node.Process.Argv) == 1 && node.Process.Argv[0] == "-u" {
				processNodesFound |= 1
			} else if len(node.Process.Argv) == 1 && node.Process.Argv[0] == "-R" {
				processNodesFound |= 2
			}
		}
		if processNodesFound != (1 | 2) {
			t.Fatalf("could not find processes with expected arguments: %d", processNodesFound)
		}
		return true
	})

	// test matching part
	time.Sleep(6 * time.Second) // a quick sleep to let the profile to be loaded (5sec debounce + 1sec spare)
	err = test.GetCustomEventSent(t, func() error {
		cmd := dockerInstance.Command("/bin/date", []string{"--help"}, []string{})
		_, err = cmd.CombinedOutput()
		return err
	}, func(r *rules.Rule, event *events.CustomEvent) bool {
		assert.Equal(t, events.AnomalyDetectionRuleID, r.Rule.ID, "wrong custom event rule ID")
		return true
	}, time.Second*3, model.ExecEventType)
	if err != nil {
		t.Fatal(err)
	}
>>>>>>> c1bc82f0
}<|MERGE_RESOLUTION|>--- conflicted
+++ resolved
@@ -941,43 +941,6 @@
 			t.Fatal(err)
 		}
 	})
-<<<<<<< HEAD
-
-	// let the profile became stable
-	time.Sleep(reinsertPeriod)
-
-	t.Run("auto-suppression-process-no-suppression", func(t *testing.T) {
-		// check we don't autosuppres signals
-		err = test.GetEventSent(t, func() error {
-			cmd := dockerInstance.Command("getent", []string{}, []string{})
-			_, _ = cmd.CombinedOutput()
-			return nil
-		}, func(rule *rules.Rule, event *model.Event) bool {
-			return assertTriggeredRule(t, rule, "test_autosuppression_exec_2") &&
-				assert.Equal(t, "getent", event.ProcessContext.FileEvent.BasenameStr, "wrong exec file") &&
-				assert.False(t, event.IsSuppressed(), "exec event should be marked as suppressed")
-		}, time.Second*3, "test_autosuppression_exec_2")
-		if err != nil {
-			t.Fatal(err)
-		}
-	})
-
-	t.Run("auto-suppression-dns-no-suppression", func(t *testing.T) {
-		// check we don't autosuppres signals
-		err = test.GetEventSent(t, func() error {
-			cmd := dockerInstance.Command("nslookup", []string{"foo.baz"}, []string{})
-			_, _ = cmd.CombinedOutput()
-			return nil
-		}, func(rule *rules.Rule, event *model.Event) bool {
-			return assertTriggeredRule(t, rule, "test_autosuppression_dns_2") &&
-				assert.Equal(t, "nslookup", event.ProcessContext.Argv0, "wrong exec file") &&
-				assert.False(t, event.IsSuppressed(), "dns event should be marked as suppressed")
-		}, time.Second*3, "test_autosuppression_dns_2")
-		if err != nil {
-			t.Fatal(err)
-		}
-	})
-=======
 }
 
 func TestSecurityProfileDifferentiateArgs(t *testing.T) {
@@ -1088,5 +1051,4 @@
 	if err != nil {
 		t.Fatal(err)
 	}
->>>>>>> c1bc82f0
 }