---
include:
  - .gitlab/.pre/include.yml
  - .gitlab/benchmarks/include.yml
  - .gitlab/binary_build/include.yml
  - .gitlab/check_deploy/check_deploy.yml
  - .gitlab/check_merge/do_not_merge.yml
  - .gitlab/choco_build/choco_build.yml
  - .gitlab/choco_deploy/choco_deploy.yml
  - .gitlab/powershell_script_signing/powershell_script_signing.yml
  - .gitlab/powershell_script_deploy/powershell_script_deploy.yml
  - .gitlab/common/shared.yml
  - .gitlab/common/skip_ci_check.yml
  - .gitlab/common/test_infra_version.yml
  - .gitlab/container_build/include.yml
  - .gitlab/container_scan/container_scan.yml
  - .gitlab/deploy_containers/deploy_containers.yml
  - .gitlab/deploy_cws_instrumentation/deploy_cws_instrumentation.yml
  - .gitlab/deploy_dca/deploy_dca.yml
  - .gitlab/deploy_packages/include.yml
  - .gitlab/deps_build/deps_build.yml
  - .gitlab/deps_fetch/deps_fetch.yml
  - .gitlab/dev_container_deploy/include.yml
  - .gitlab/e2e/e2e.yml
  - .gitlab/e2e_install_packages/include.yml
  - .gitlab/e2e_pre_test/e2e_pre_test.yml
  - .gitlab/functional_test/include.yml
  - .gitlab/functional_test_cleanup/functional_test_cleanup.yml
  - .gitlab/install_script_testing/install_script_testing.yml
  - .gitlab/integration_test/include.yml
  - .gitlab/internal_image_deploy/internal_image_deploy.yml
  - .gitlab/internal_kubernetes_deploy/include.yml
  - .gitlab/kitchen_cleanup/include.yml
  - .gitlab/kitchen_deploy/kitchen_deploy.yml
  - .gitlab/kitchen_testing/include.yml
  - .gitlab/lint/include.yml
  - .gitlab/maintenance_jobs/include.yml
  - .gitlab/notify/notify.yml
  - .gitlab/package_build/include.yml
  - .gitlab/packaging/include.yml
  - .gitlab/package_deps_build/package_deps_build.yml
  - .gitlab/pkg_metrics/pkg_metrics.yml
  - .gitlab/post_rc_build/post_rc_tasks.yml
  - .gitlab/setup/setup.yml
  - .gitlab/source_test/include.yml
  - .gitlab/trigger_release/trigger_release.yml

default:
  retry:
    max: 2
    exit_codes: 42
    when:
      - runner_system_failure
      - stuck_or_timeout_failure
      - unknown_failure
      - api_failure
      - scheduler_failure
      - stale_schedule
      - data_integrity_failure

stages:
  - .pre
  - setup
  - maintenance_jobs
  - deps_build
  - deps_fetch
  - lint
  - source_test
  - source_test_stats
  - software_composition_analysis
  - binary_build
  - package_deps_build
  - kernel_matrix_testing_prepare
  - kernel_matrix_testing_system_probe
  - kernel_matrix_testing_security_agent
  - kernel_matrix_testing_cleanup
  - integration_test
  - benchmarks
  - package_build
  - packaging
  - pkg_metrics
  - kitchen_deploy
  - kitchen_testing
  - container_build
  - container_scan
  - check_deploy
  - dev_container_deploy
  - deploy_containers
  - deploy_packages
  - deploy_cws_instrumentation
  - deploy_dca
  - choco_and_install_script_build
  - trigger_release
  - choco_and_install_script_deploy
  - internal_image_deploy
  - install_script_testing
  - e2e_pre_test
  - e2e_init
  - e2e
  - e2e_cleanup
  - e2e_k8s
  - e2e_install_packages
  - kitchen_cleanup
  - functional_test
  - functional_test_cleanup
  - junit_upload
  - internal_kubernetes_deploy
  - post_rc_build
  - check_merge
  - notify

variables:
  # Directory in which we execute the omnibus build.
  # For an unknown reason, it does not go well with
  # a ruby dependency if we build directly into $CI_PROJECT_DIR/.omnibus
  OMNIBUS_BASE_DIR: /omnibus
  # Directory in which we put the artifacts after the build
  # Must be in $CI_PROJECT_DIR
  OMNIBUS_PACKAGE_DIR: $CI_PROJECT_DIR/omnibus/pkg/
  # Directory in which we put the SUSE artifacts after the SUSE build
  # Must be in $CI_PROJECT_DIR
  # RPM builds and SUSE RPM builds create artifacts with the same name.
  # To differentiate them, we put them in different folders. That also
  # avoids accidentally overwriting files when downloading artifacts from
  # both RPM and SUSE rpm jobs.
  OMNIBUS_PACKAGE_DIR_SUSE: $CI_PROJECT_DIR/omnibus/suse/pkg
  DD_AGENT_TESTING_DIR: $CI_PROJECT_DIR/test/kitchen
  STATIC_BINARIES_DIR: bin/static
  DOGSTATSD_BINARIES_DIR: bin/dogstatsd
  AGENT_BINARIES_DIR: bin/agent
  CLUSTER_AGENT_BINARIES_DIR: bin/datadog-cluster-agent
  CWS_INSTRUMENTATION_BINARIES_DIR: bin/cws-instrumentation
  CLUSTER_AGENT_CLOUDFOUNDRY_BINARIES_DIR: bin/datadog-cluster-agent-cloudfoundry
  SYSTEM_PROBE_BINARIES_DIR: bin/system-probe
  DEB_S3_BUCKET: apt.datad0g.com
  RPM_S3_BUCKET: yum.datad0g.com
  MACOS_S3_BUCKET: dd-agent-macostesting
  WIN_S3_BUCKET: dd-agent-mstesting
  PROCESS_S3_BUCKET: datad0g-process-agent
  BUCKET_BRANCH: dev # path inside the staging s3 buckets to release to: 'dev', 'nightly', 'oldnightly', 'beta' or 'stable'
  DEB_TESTING_S3_BUCKET: apttesting.datad0g.com
  RPM_TESTING_S3_BUCKET: yumtesting.datad0g.com
  WINDOWS_TESTING_S3_BUCKET_A6: pipelines/A6/$CI_PIPELINE_ID
  WINDOWS_TESTING_S3_BUCKET_A7: pipelines/A7/$CI_PIPELINE_ID
  WINDOWS_BUILDS_S3_BUCKET: $WIN_S3_BUCKET/builds
  WINDOWS_POWERSHELL_DIR: $CI_PROJECT_DIR/signed_scripts
  DEB_RPM_TESTING_BUCKET_BRANCH: testing # branch of the DEB_TESTING_S3_BUCKET and RPM_TESTING_S3_BUCKET repos to release to, 'testing'
  S3_CP_OPTIONS: --no-progress --region us-east-1 --sse AES256
  S3_CP_CMD: aws s3 cp $S3_CP_OPTIONS
  S3_ARTIFACTS_URI: s3://dd-ci-artefacts-build-stable/$CI_PROJECT_NAME/$CI_PIPELINE_ID
  S3_PROJECT_ARTIFACTS_URI: s3://dd-ci-artefacts-build-stable/$CI_PROJECT_NAME
  S3_PERMANENT_ARTIFACTS_URI: s3://dd-ci-persistent-artefacts-build-stable/$CI_PROJECT_NAME
  S3_SBOM_STORAGE_URI: s3://sbom-root-us1-ddbuild-io/$CI_PROJECT_NAME/$CI_PIPELINE_ID
  S3_RELEASE_ARTIFACTS_URI: s3://dd-release-artifacts/$CI_PROJECT_NAME/$CI_PIPELINE_ID
  S3_RELEASE_INSTALLER_ARTIFACTS_URI: s3://dd-release-artifacts/datadog-installer/$CI_PIPELINE_ID
  ## comment out both lines below (S3_OMNIBUS_CACHE_BUCKET and USE_S3_CACHING) to allow
  ## build to succeed with S3 caching disabled.
  S3_OMNIBUS_CACHE_BUCKET: dd-ci-datadog-agent-omnibus-cache-build-stable
  USE_S3_CACHING: --omnibus-s3-cache
  OMNIBUS_GIT_CACHE_DIR: /tmp/omnibus-git-cache
  ## comment out the line below to disable integration wheels cache
  INTEGRATION_WHEELS_CACHE_BUCKET: dd-agent-omnibus
  S3_DD_AGENT_OMNIBUS_LLVM_URI: s3://dd-agent-omnibus/llvm
  S3_DD_AGENT_OMNIBUS_BTFS_URI: s3://dd-agent-omnibus/btfs
  BTFHUB_ARCHIVE_BRANCH: main
  GENERAL_ARTIFACTS_CACHE_BUCKET_URL: https://dd-agent-omnibus.s3.amazonaws.com
  S3_DSD6_URI: s3://dsd6-staging
  RELEASE_VERSION_6: nightly
  RELEASE_VERSION_7: nightly-a7

  # Build images versions
  # To use images from datadog-agent-buildimages dev branches, set the corresponding
  # SUFFIX variable to _test_only
<<<<<<< HEAD
  DATADOG_AGENT_BUILDIMAGES_SUFFIX: "_test_only"
  DATADOG_AGENT_BUILDIMAGES: v47003433-4abcaac8
  DATADOG_AGENT_WINBUILDIMAGES_SUFFIX: "_test_only"
  DATADOG_AGENT_WINBUILDIMAGES: v47003433-4abcaac8
  DATADOG_AGENT_ARMBUILDIMAGES_SUFFIX: "_test_only"
  DATADOG_AGENT_ARMBUILDIMAGES: v47003433-4abcaac8
  DATADOG_AGENT_SYSPROBE_BUILDIMAGES_SUFFIX: "_test_only"
  DATADOG_AGENT_SYSPROBE_BUILDIMAGES: v47003433-4abcaac8
  DATADOG_AGENT_BTF_GEN_BUILDIMAGES_SUFFIX: "_test_only"
  DATADOG_AGENT_BTF_GEN_BUILDIMAGES: v47003433-4abcaac8
=======
  DATADOG_AGENT_BUILDIMAGES_SUFFIX: ""
  DATADOG_AGENT_BUILDIMAGES: v47046711-76471b8e
  DATADOG_AGENT_WINBUILDIMAGES_SUFFIX: ""
  DATADOG_AGENT_WINBUILDIMAGES: v47046711-76471b8e
  DATADOG_AGENT_ARMBUILDIMAGES_SUFFIX: ""
  DATADOG_AGENT_ARMBUILDIMAGES: v47046711-76471b8e
  DATADOG_AGENT_SYSPROBE_BUILDIMAGES_SUFFIX: ""
  DATADOG_AGENT_SYSPROBE_BUILDIMAGES: v47046711-76471b8e
  DATADOG_AGENT_BTF_GEN_BUILDIMAGES_SUFFIX: ""
  DATADOG_AGENT_BTF_GEN_BUILDIMAGES: v47046711-76471b8e
  # New images to enable different version per image - not used yet
  CI_IMAGE_BTF_GEN: v47046711-76471b8e
  CI_IMAGE_BTF_GEN_SUFFIX: ""
  CI_IMAGE_DEB_X64: v47046711-76471b8e
  CI_IMAGE_DEB_X64_SUFFIX: ""
  CI_IMAGE_DEB_ARM64: v47046711-76471b8e
  CI_IMAGE_DEB_ARM64_SUFFIX: ""
  CI_IMAGE_DEB_ARMHF: v47046711-76471b8e
  CI_IMAGE_DEB_ARMHF_SUFFIX: ""
  CI_IMAGE_DD_AGENT_TESTING: v47046711-76471b8e
  CI_IMAGE_DD_AGENT_TESTING_SUFFIX: ""
  CI_IMAGE_DOCKER_X64: v47046711-76471b8e
  CI_IMAGE_DOCKER_X64_SUFFIX: ""
  CI_IMAGE_DOCKER_ARM64: v47046711-76471b8e
  CI_IMAGE_DOCKER_ARM64_SUFFIX: ""
  CI_IMAGE_GITLAB_AGENT_DEPLOY: v47046711-76471b8e
  CI_IMAGE_GITLAB_AGENT_DEPLOY_SUFFIX: ""
  CI_IMAGE_LINUX_GLIBC_2_17_X64: v47046711-76471b8e
  CI_IMAGE_LINUX_GLIBC_2_17_X64_SUFFIX: ""
  CI_IMAGE_LINUX_GLIBC_2_23_ARM64: v47046711-76471b8e
  CI_IMAGE_LINUX_GLIBC_2_23_ARM64_SUFFIX: ""
  CI_IMAGE_SYSTEM_PROBE_X64: v47046711-76471b8e
  CI_IMAGE_SYSTEM_PROBE_X64_SUFFIX: ""
  CI_IMAGE_SYSTEM_PROBE_ARM64: v47046711-76471b8e
  CI_IMAGE_SYSTEM_PROBE_ARM64_SUFFIX: ""
  CI_IMAGE_RPM_X64: v47046711-76471b8e
  CI_IMAGE_RPM_X64_SUFFIX: ""
  CI_IMAGE_RPM_ARM64: v47046711-76471b8e
  CI_IMAGE_RPM_ARM64_SUFFIX: ""
  CI_IMAGE_RPM_ARMHF: v47046711-76471b8e
  CI_IMAGE_RPM_ARMHF_SUFFIX: ""
  CI_IMAGE_WIN_1809_X64: v47046711-76471b8e
  CI_IMAGE_WIN_1809_X64_SUFFIX: ""
  CI_IMAGE_WIN_LTSC2022_X64: v47046711-76471b8e
  CI_IMAGE_WIN_LTSC2022_X64_SUFFIX: ""
>>>>>>> 8ecc141a

  DATADOG_AGENT_EMBEDDED_PATH: /opt/datadog-agent/embedded
  DEB_GPG_KEY_ID: c0962c7d
  DEB_GPG_KEY_NAME: "Datadog, Inc. APT key"
  RPM_GPG_KEY_ID: b01082d3
  RPM_GPG_KEY_NAME: "Datadog, Inc. RPM key"
  DOCKER_REGISTRY_URL: docker.io
  KITCHEN_INFRASTRUCTURE_FLAKES_RETRY: 2
  CLANG_LLVM_VER: 12.0.1
  KERNEL_MATRIX_TESTING_X86_AMI_ID: "ami-013ea43cbe85107c0"
  KERNEL_MATRIX_TESTING_ARM_AMI_ID: "ami-02fbd245475d6a63d"
  RUN_E2E_TESTS: "auto" # Should be "off", "auto" or "on" it will change the trigger condition for new-e2e tests on branch != main
  RUN_KMT_TESTS: "auto" # Should be "auto" or "on". "on" forces all Kernel Matrix Testing jobs to run.
  RUN_UNIT_TESTS: "auto" # Should be "auto", "on", "off" it will change the trigger condition for unit tests on branch != main
  # skip known flaky tests by default
  GO_TEST_SKIP_FLAKE: "true"

  # Start aws ssm variables
  # They must be defined as environment variables in the GitLab CI/CD settings, to ease rotation if needed
  AGENT_QA_PROFILE: ci.datadog-agent.agent-qa-profile  # agent-devx-infra
  API_KEY_ORG2: ci.datadog-agent.datadog_api_key_org2  # agent-devx-infra
  API_KEY_DDDEV: ci.datadog-agent.datadog_api_key  # agent-devx-infra
  APP_KEY_ORG2: ci.datadog-agent.datadog_app_key_org2  # agent-devx-infra
  CHANGELOG_COMMIT_SHA: ci.datadog-agent.gitlab_changelog_commit_sha  # agent-devx-infra
  CHOCOLATEY_API_KEY: ci.datadog-agent.chocolatey_api_key  # windows-agent
  CODECOV_TOKEN: ci.datadog-agent.codecov_token  # agent-devx-infra
  DEB_GPG_KEY: ci.datadog-agent.deb_signing_private_key_${DEB_GPG_KEY_ID}  # agent-delivery
  DEB_SIGNING_PASSPHRASE: ci.datadog-agent.deb_signing_key_passphrase_${DEB_GPG_KEY_ID}  # agent-delivery
  DOCKER_REGISTRY_LOGIN: ci.datadog-agent.docker_hub_login  # container-integrations
  DOCKER_REGISTRY_PWD: ci.datadog-agent.docker_hub_pwd  # container-integrations
  E2E_TESTS_API_KEY: ci.datadog-agent.e2e_tests_api_key  # agent-devx-loops
  E2E_TESTS_APP_KEY: ci.datadog-agent.e2e_tests_app_key  # agent-devx-loops
  E2E_TESTS_RC_KEY: ci.datadog-agent.e2e_tests_rc_key  # agent-devx-loops
  E2E_TESTS_AZURE_CLIENT_ID: ci.datadog-agent.e2e_tests_azure_client_id  # agent-devx-loops
  E2E_TESTS_AZURE_CLIENT_SECRET: ci.datadog-agent.e2e_tests_azure_client_secret  # agent-devx-loops
  E2E_TESTS_AZURE_TENANT_ID: ci.datadog-agent.e2e_tests_azure_tenant_id  # agent-devx-loops
  E2E_TESTS_AZURE_SUBSCRIPTION_ID: ci.datadog-agent.e2e_tests_azure_subscription_id  # agent-devx-loops
  E2E_TESTS_GCP_CREDENTIALS: ci.datadog-agent.e2e_tests_gcp_credentials  # agent-devx-loops
  E2E_PULUMI_CONFIG_PASSPHRASE: ci.datadog-agent.pulumi_password  # agent-devx-loops
  KITCHEN_EC2_SSH_KEY: ci.datadog-agent.aws_ec2_kitchen_ssh_key  # agent-devx-loops
  KITCHEN_AZURE_CLIENT_ID: ci.datadog-agent.azure_kitchen_client_id  # agent-devx-loops
  KITCHEN_AZURE_CLIENT_SECRET: ci.datadog-agent.azure_kitchen_client_secret  # agent-devx-loops
  KITCHEN_AZURE_SUBSCRIPTION_ID: ci.datadog-agent.azure_kitchen_subscription_id  # agent-devx-loops
  KITCHEN_AZURE_TENANT_ID: ci.datadog-agent.azure_kitchen_tenant_id  # agent-devx-loops
  GITHUB_PR_COMMENTER_APP_KEY: pr-commenter.github_app_key  # agent-devx-infra
  GITHUB_PR_COMMENTER_INTEGRATION_ID: pr-commenter.github_integration_id  # agent-devx-infra
  GITHUB_PR_COMMENTER_INSTALLATION_ID: pr-commenter.github_installation_id  # agent-devx-infra
  GITLAB_SCHEDULER_TOKEN: ci.datadog-agent.gitlab_pipelines_scheduler_token  # ci-cd
  GITLAB_READ_API_TOKEN: ci.datadog-agent.gitlab_read_api_token  # ci-cd
  GITLAB_FULL_API_TOKEN: ci.datadog-agent.gitlab_full_api_token  # ci-cd
  INSTALL_SCRIPT_API_KEY: ci.agent-linux-install-script.datadog_api_key_2  # agent-delivery
  JIRA_READ_API_TOKEN: ci.datadog-agent.jira_read_api_token  # agent-devx-infra
  AGENT_GITHUB_APP_ID: ci.datadog-agent.platform-github-app-id  # agent-devx-infra
  AGENT_GITHUB_INSTALLATION_ID: ci.datadog-agent.platform-github-app-installation-id  # agent-devx-infra
  AGENT_GITHUB_KEY: ci.datadog-agent.platform-github-app-key  # agent-devx-infra
  MACOS_GITHUB_APP_ID: ci.datadog-agent.macos_github_app_id  # agent-devx-infra
  MACOS_GITHUB_INSTALLATION_ID: ci.datadog-agent.macos_github_installation_id  # agent-devx-infra
  MACOS_GITHUB_KEY: ci.datadog-agent.macos_github_key_b64  # agent-devx-infra
  MACOS_GITHUB_APP_ID_2: ci.datadog-agent.macos_github_app_id_2  # agent-devx-infra
  MACOS_GITHUB_INSTALLATION_ID_2: ci.datadog-agent.macos_github_installation_id_2  # agent-devx-infra
  MACOS_GITHUB_KEY_2: ci.datadog-agent.macos_github_key_b64_2  # agent-devx-infra
  RPM_GPG_KEY: ci.datadog-agent.rpm_signing_private_key_${RPM_GPG_KEY_ID}  # agent-delivery
  RPM_SIGNING_PASSPHRASE: ci.datadog-agent.rpm_signing_key_passphrase_${RPM_GPG_KEY_ID}  # agent-delivery
  SLACK_AGENT_CI_TOKEN: ci.datadog-agent.slack_agent_ci_token  # agent-devx-infra
  SMP_ACCOUNT_ID: ci.datadog-agent.single-machine-performance-account-id  # single-machine-performance
  SMP_AGENT_TEAM_ID: ci.datadog-agent.single-machine-performance-agent-team-id  # single-machine-performance
  SMP_API: ci.datadog-agent.single-machine-performance-api  # single-machine-performance
  SMP_BOT_ACCESS_KEY: ci.datadog-agent.single-machine-performance-bot-access-key  # single-machine-performance
  SMP_BOT_ACCESS_KEY_ID: ci.datadog-agent.single-machine-performance-bot-access-key-id  # single-machine-performance
  SSH_KEY: ci.datadog-agent.ssh_key  # system-probe
  SSH_KEY_RSA: ci.datadog-agent.ssh_key_rsa  # agent-devx-loops
  SSH_PUBLIC_KEY_RSA: ci.datadog-agent.ssh_public_key_rsa  # agent-devx-loops
  VCPKG_BLOB_SAS_URL: ci.datadog-agent-buildimages.vcpkg_blob_sas_url  # windows-agent
  WINGET_PAT: ci.datadog-agent.winget_pat  # windows-agent
  # End aws ssm variables

  # Start vault variables
  AGENT_API_KEY_ORG2: agent-api-key-org-2  # agent-devx-infra
  AGENT_APP_KEY_ORG2: agent-ci-app-key-org-2  # agent-devx-infra
  AGENT_GITHUB_APP: agent-github-app  # agent-devx-infra
  AGENT_QA_E2E: agent-qa-e2e  # agent-devx-loops
  ATLASSIAN_WRITE: atlassian-write  # agent-devx-infra
  DOCKER_REGISTRY_RO: dockerhub-readonly  # agent-delivery
  GITLAB_TOKEN: gitlab-token  # agent-devx-infra
  INSTALL_SCRIPT_API_KEY_ORG2: install-script-api-key-org-2  # agent-devx-infra
  MACOS_GITHUB_APP_1: macos-github-app-one  # agent-devx-infra
  MACOS_GITHUB_APP_2: macos-github-app-two  # agent-devx-infra
  SLACK_AGENT: slack-agent-ci  # agent-devx-infra
  # End vault variables

  DD_PKG_VERSION: "latest"

  # Job stage attempts (see https://docs.gitlab.com/ee/ci/runners/configure_runners.html#job-stages-attempts)
  ARTIFACT_DOWNLOAD_ATTEMPTS: 2
  EXECUTOR_JOB_SECTION_ATTEMPTS: 2
  GET_SOURCES_ATTEMPTS: 2
  RESTORE_CACHE_ATTEMPTS: 2
  # Feature flags
  FF_SCRIPT_SECTIONS: 1 # Prevent multiline scripts log collapsing, see https://gitlab.com/gitlab-org/gitlab-runner/-/issues/3392
  FF_KUBERNETES_HONOR_ENTRYPOINT: true # Honor the entrypoint in the Docker image when running Kubernetes jobs

#
# Condition mixins for simplification of rules
#
.if_main_branch: &if_main_branch
  if: $CI_COMMIT_BRANCH == "main"

.if_release_branch: &if_release_branch
  if: $CI_COMMIT_BRANCH =~ /^[0-9]+\.[0-9]+\.x$/

.if_version_7: &if_version_7
  if: $RELEASE_VERSION_7 != ""

.if_not_version_7: &if_not_version_7
  if: $RELEASE_VERSION_7 == ""

.if_deploy: &if_deploy
  if: $DEPLOY_AGENT == "true" || $DDR_WORKFLOW_ID != null

.if_not_deploy: &if_not_deploy
  if: $DEPLOY_AGENT != "true" && $DDR_WORKFLOW_ID == null

.if_deploy_installer: &if_deploy_installer
  if: $DEPLOY_INSTALLER == "true" || $DDR_WORKFLOW_ID != null

.if_tagged_commit: &if_tagged_commit
  if: $CI_COMMIT_TAG != null

.if_not_nightly_or_dev_repo_branch: &if_not_nightly_or_dev_repo_branch
  if: $BUCKET_BRANCH != "nightly" && $BUCKET_BRANCH != "oldnightly" && $BUCKET_BRANCH != "dev"

.if_not_stable_or_beta_repo_branch: &if_not_stable_or_beta_repo_branch
  if: $BUCKET_BRANCH != "beta" && $BUCKET_BRANCH != "stable"

.if_not_stable_repo_branch: &if_not_stable_repo_branch
  if: $BUCKET_BRANCH != "stable"

# CI_PIPELINE_SOURCE can be set to "trigger" or "pipeline" depending on how the trigger was done.
# See https://docs.gitlab.com/ee/ci/triggers/index.html#configure-cicd-jobs-to-run-in-triggered-pipelines.
.if_triggered_pipeline: &if_triggered_pipeline
  if: $CI_PIPELINE_SOURCE == "trigger" || $CI_PIPELINE_SOURCE == "pipeline"

# Rule to trigger all builds conditionally.
# By default:
# - on main and deploy pipelines, all builds are run
# - on branch pipelines, only a subset of build jobs are run (the ARM and MacOS jobs are not run).
# RUN_ALL_BUILDS can be set to true to force all build jobs to be run on a branch pipeline.
# RUN_ALL_BUILDS has no effect on main/deploy pipelines: they always run all builds (as some jobs
# on main and deploy pipelines depend on jobs that are only run if we run all builds).
.if_run_all_builds: &if_run_all_builds
  if: $CI_COMMIT_BRANCH == "main" || $DEPLOY_AGENT == "true" || $RUN_ALL_BUILDS == "true" || $DDR_WORKFLOW_ID != null

.if_not_run_all_builds: &if_not_run_all_builds
  if: $CI_COMMIT_BRANCH != "main" && $DEPLOY_AGENT != "true" && $RUN_ALL_BUILDS != "true" && $DDR_WORKFLOW_ID == null

# Rule to trigger test setup, run, and cleanup.
# By default:
# - on main and deploy pipelines, installer tests are run
# - on branch pipelines, installer tests are run on a subset of the OSes we test
# RUN_E2E_TESTS can be set to on to force all the installer tests to be run on a branch pipeline.
# RUN_E2E_TESTS can be set to false to force installer tests to not run on main/deploy pipelines.
.if_installer_tests: &if_installer_tests
  if: ($CI_COMMIT_BRANCH == "main"  || $DEPLOY_AGENT == "true" || $RUN_E2E_TESTS == "on" || $DDR_WORKFLOW_ID != null) && $RUN_E2E_TESTS != "off"

.if_testing_cleanup: &if_testing_cleanup
  if: $TESTING_CLEANUP == "true"

.if_run_all_e2e_tests: &if_run_all_e2e_tests
  if: $RUN_E2E_TESTS == "on"

# When RUN_E2E_TESTS is set to "auto". We do not enforce a behavior for the tests.
# The behavior of each test will be defined by its rules.
# For example for new-e2e tests created by each team, here is an example of such rules: https://github.com/DataDog/datadog-agent/blob/ba7079d92077ab5898378594dcafb9cd88a77e57/.gitlab-ci.yml#L1160-L1167
# For the installer tests when RUN_E2E_TESTS is set to "auto", we run a subset of tests on branch pipelines and all the tests on main.
.if_auto_e2e_tests: &if_auto_e2e_tests
  if: $RUN_E2E_TESTS == "auto"

.if_disable_e2e_tests: &if_disable_e2e_tests
  if: $RUN_E2E_TESTS == "off"

# Enable forcing all KMT tests to run
.if_run_all_kmt_tests: &if_run_all_kmt_tests
  if: $RUN_KMT_TESTS == 'on'

.if_disable_unit_tests: &if_disable_unit_tests
  if: $RUN_UNIT_TESTS == "off"

.if_run_all_unit_tests: &if_run_all_unit_tests
  if: $RUN_UNIT_TESTS == "on"

.if_deploy_on_beta_repo_branch: &if_deploy_on_beta_repo_branch
  if: ($DEPLOY_AGENT == "true" || $DDR_WORKFLOW_ID != null) && $BUCKET_BRANCH == "beta"

# Rule to trigger jobs only when a tag matches a given pattern (for RCs)
# on the beta branch.
# Note: due to workflow rules, rc tag => deploy pipeline, so there's technically no
# need to check again if the pipeline is a deploy pipeline, but it doesn't hurt
# to explicitly add it.
.if_deploy_on_rc_tag_on_beta_repo_branch: &if_deploy_on_rc_tag_on_beta_repo_branch
  if: ($DEPLOY_AGENT == "true" || $DDR_WORKFLOW_ID != null) && $BUCKET_BRANCH == "beta" && $CI_COMMIT_TAG =~ /^[0-9]+\.[0-9]+\.[0-9]+-rc\.[0-9]+$/

.if_scheduled_main: &if_scheduled_main
  if: $CI_PIPELINE_SOURCE == "schedule" && $CI_COMMIT_BRANCH == "main"

# Rule to trigger jobs only when a branch matches the mergequeue pattern.
.if_mergequeue: &if_mergequeue
  if: $CI_COMMIT_BRANCH =~ /^mq-working-branch-/

.fakeintake_paths: &fakeintake_paths
  paths:
    - "test/fakeintake/**/*"
    - .gitlab/binary_build/fakeintake.yml
    - .gitlab/container_build/fakeintake.yml
    - .gitlab/dev_container_deploy/fakeintake.yml

#
# Workflow rules
# Rules used to define whether a pipeline should run, and with which variables
#
workflow:
  rules:
    - <<: *if_triggered_pipeline
    - <<: *if_main_branch
      variables:
        GO_TEST_SKIP_FLAKE: "false"
    - <<: *if_release_branch
    - <<: *if_deploy
    - <<: *if_deploy_installer
    - if: $CI_COMMIT_TAG == null

#
# List of rule blocks used in the pipeline
# Any job in the pipeline either runs (with when: on_success) in all pipelines, or follows one of the below rule blocks.
#

.except_mergequeue:
  - <<: *if_mergequeue
    when: never

.on_mergequeue:
  - <<: *if_mergequeue
    when: on_success

.manual:
  - !reference [.except_mergequeue]
  - when: manual
    allow_failure: true

.except_no_a7:
  - !reference [.except_mergequeue]
  - <<: *if_not_version_7
    when: never

.on_dev_branch_manual:
  - !reference [.except_mergequeue]
  - <<: *if_main_branch
    when: never
  - <<: *if_tagged_commit
    when: never
  - when: manual
    allow_failure: true

.on_main:
  - <<: *if_main_branch

.on_main_manual:
  - <<: *if_main_branch
    when: manual
    allow_failure: true

.on_main_always:
  - <<: *if_main_branch
    when: always

.on_tag_or_a7:
  - !reference [.except_mergequeue]
  - <<: *if_tagged_commit
  - <<: *if_version_7

.on_deploy:
  - <<: *if_deploy

.on_deploy_installer:
  - <<: *if_deploy_installer

.on_deploy_failure:
  - <<: *if_deploy
    when: on_failure

.on_deploy_rc:
  - <<: *if_not_deploy
    when: never
  - <<: *if_deploy_on_rc_tag_on_beta_repo_branch
    when: on_success
    variables:
      AGENT_REPOSITORY: agent
      DSD_REPOSITORY: dogstatsd
      IMG_REGISTRIES: public

# rule to trigger job for internal image deployment if deploy is set or
# manually if not
.on_deploy_internal_or_manual:
  - !reference [.except_mergequeue]
  - <<: *if_deploy
    variables:
      RELEASE_PROD: "true"
  - when: manual
    allow_failure: true
    variables:
      RELEASE_PROD: "false"

# Same as on_deploy_manual, except the job would not run on pipelines
# using beta branch, it would only run for the final release.
.on_deploy_manual_final:
  - <<: *if_not_deploy
    when: never
  - <<: *if_deploy_on_beta_repo_branch
    when: never
  - <<: *if_not_stable_or_beta_repo_branch
    when: manual
    allow_failure: true
    variables:
      AGENT_REPOSITORY: agent-dev
      DSD_REPOSITORY: dogstatsd-dev
      IMG_REGISTRIES: dev
  - when: manual
    allow_failure: true
    variables:
      AGENT_REPOSITORY: agent
      DSD_REPOSITORY: dogstatsd
      IMG_REGISTRIES: public

# This rule is a variation of on_deploy_manual where
# the job is usually run manually, except when the pipeline
# builds an RC: in this case, the job is run automatically.
# This is done to reduce the number of manual steps that have
# to be done when creating RCs.
.on_deploy_manual_auto_on_rc:
  - <<: *if_not_deploy
    when: never
  - <<: *if_not_stable_or_beta_repo_branch
    when: manual
    allow_failure: true
    variables:
      AGENT_REPOSITORY: agent-dev
      DSD_REPOSITORY: dogstatsd-dev
      IMG_REGISTRIES: dev
  - <<: *if_deploy_on_rc_tag_on_beta_repo_branch
    when: on_success
    variables:
      AGENT_REPOSITORY: agent
      DSD_REPOSITORY: dogstatsd
      IMG_REGISTRIES: public
  - when: manual
    allow_failure: true
    variables:
      AGENT_REPOSITORY: agent
      DSD_REPOSITORY: dogstatsd
      IMG_REGISTRIES: public

# This is used for image vulnerability scanning. Because agent 6
# uses python 2, which has many vulnerabilities that will not get
# patched, we do not wish to scan this image. For this reason, only
# agent 7 versions should be published internally using these
# configurations.
.on_deploy_internal_rc:
  - <<: *if_not_deploy
    when: never
  - <<: *if_deploy_on_rc_tag_on_beta_repo_branch
    when: on_success
    variables:
      AGENT_REPOSITORY: ci/datadog-agent/agent-release
      CLUSTER_AGENT_REPOSITORY: ci/datadog-agent/cluster-agent-release
      DSD_REPOSITORY: ci/datadog-agent/dogstatsd-release
      IMG_REGISTRIES: internal-aws-ddbuild

# Same as on_deploy_manual_final, except the job is used to publish images
# to our internal registries.
.on_deploy_internal_manual_final:
  - <<: *if_not_deploy
    when: never
  - <<: *if_deploy_on_beta_repo_branch
    when: never
  - <<: *if_not_stable_or_beta_repo_branch
    when: never
  - when: manual
    allow_failure: true
    variables:
      AGENT_REPOSITORY: ci/datadog-agent/agent-release
      CLUSTER_AGENT_REPOSITORY: ci/datadog-agent/cluster-agent-release
      DSD_REPOSITORY: ci/datadog-agent/dogstatsd-release
      IMG_REGISTRIES: internal-aws-ddbuild

.on_deploy_nightly_repo_branch:
  - <<: *if_not_nightly_or_dev_repo_branch
    when: never
  - <<: *if_deploy

.on_deploy_nightly_repo_branch_always:
  - <<: *if_not_nightly_or_dev_repo_branch
    when: never
  - <<: *if_deploy
    when: always

.on_deploy_stable_or_beta_repo_branch:
  - <<: *if_not_stable_or_beta_repo_branch
    when: never
  - <<: *if_deploy

.on_deploy_stable_or_beta_repo_branch_manual:
  - <<: *if_not_stable_or_beta_repo_branch
    when: never
  - <<: *if_deploy
    when: manual
    allow_failure: true

# This rule will add the job as manual when running on beta deploy branch
# and will add it as a regular automatically running job when running
# on stable deploy branch.
.on_deploy_stable_or_beta_manual_auto_on_stable:
  - <<: *if_not_stable_or_beta_repo_branch
    when: never
  - <<: *if_not_deploy
    when: never
  - <<: *if_not_stable_repo_branch
    when: manual
    allow_failure: true
  - when: on_success

.except_deploy:
  - <<: *if_deploy
    when: never

.except_no_tests_no_deploy:
  - if: $DEPLOY_AGENT == "false" && $DDR_WORKFLOW_ID == null && $RUN_E2E_TESTS == "off"
    when: never

.on_main_or_release_branch:
  - <<: *if_main_branch
  - <<: *if_release_branch

.on_main_or_release_branch_or_all_builds_or_pkg_installer_changes:
  - <<: *if_main_branch
  - <<: *if_release_branch
  - <<: *if_run_all_builds
  - <<: *if_run_all_unit_tests
  - changes:
      paths:
        - pkg/fleet/**/*
      compare_to: main
    variables:
      FAST_TESTS: "true"

.except_main_or_release_branch:
  - <<: *if_main_branch
    when: never
  - <<: *if_release_branch
    when: never
  - !reference [.except_mergequeue]

.on_main_or_release_branch_or_deploy_always:
  - <<: *if_deploy
    when: always
  - <<: *if_main_branch
    when: always
  - <<: *if_release_branch
    when: always

.on_all_builds:
  - <<: *if_run_all_builds

.on_all_builds_manual:
  - <<: *if_run_all_builds
    when: manual
    allow_failure: true

.on_kitchen_tests:
  - <<: *if_installer_tests

.on_kitchen_tests_always:
  - <<: *if_installer_tests
    when: always

.on_all_install_script_tests:
  - <<: *if_installer_tests

# Default kitchen tests are also run on dev branches
# In that case, the target OS versions is a subset of the
# available versions, stored in DEFAULT_KITCHEN_OSVERS
.on_default_kitchen_tests:
  - !reference [.except_mergequeue]
  - <<: *if_installer_tests
  - <<: *if_auto_e2e_tests
    variables:
      KITCHEN_OSVERS: $DEFAULT_KITCHEN_OSVERS

.on_default_new_e2e_tests:
  - !reference [.except_mergequeue]
  - <<: *if_disable_e2e_tests
    when: never
  - <<: *if_installer_tests
  - <<: *if_auto_e2e_tests
    variables:
      E2E_OSVERS: $E2E_BRANCH_OSVERS

.on_default_kitchen_tests_always:
  - !reference [.except_mergequeue]
  - <<: *if_installer_tests
    when: always
  - <<: *if_auto_e2e_tests
    when: always
    variables:
      KITCHEN_OSVERS: $DEFAULT_KITCHEN_OSVERS

.on_main_or_testing_cleanup:
  - <<: *if_main_branch
  - <<: *if_testing_cleanup

.on_testing_cleanup:
  - <<: *if_testing_cleanup

.security_agent_change_paths: &security_agent_change_paths
  - pkg/ebpf/**/*
  - pkg/security/**/*
  - pkg/eventmonitor/**/*
  - .gitlab/kernel_matrix_testing/security_agent.yml
  - .gitlab/kernel_matrix_testing/common.yml
  - .gitlab/source_test/ebpf.yml
  - test/new-e2e/system-probe/**/*
  - test/new-e2e/scenarios/system-probe/**/*
  - test/new-e2e/pkg/runner/**/*
  - test/new-e2e/pkg/utils/**/*
  - test/new-e2e/go.mod
  - tasks/security_agent.py
  - tasks/kmt.py
  - tasks/kernel_matrix_testing/*

.on_security_agent_changes_or_manual:
  - <<: *if_main_branch
    allow_failure: true
  - !reference [.except_mergequeue]
  - <<: *if_run_all_kmt_tests
  - changes:
      paths: *security_agent_change_paths
      compare_to: main # TODO: use a variable, when this is supported https://gitlab.com/gitlab-org/gitlab/-/issues/369916
  - when: manual
    allow_failure: true

.if_windows_installer_changes: &if_windows_installer_changes
  changes:
      paths:
        - tools/windows/DatadogAgentInstaller/**/*
        - .gitlab/e2e_install_packages/windows.yml
        - test/new-e2e/tests/windows/install-test/**/*
        - test/new-e2e/tests/windows/domain-test/**/*
        - tasks/msi.py
      compare_to: main # TODO: use a variable, when this is supported https://gitlab.com/gitlab-org/gitlab/-/issues/369916

.except_windows_installer_changes:
  - <<: *if_windows_installer_changes
    when: never

.system_probe_change_paths: &system_probe_change_paths
  - pkg/collector/corechecks/ebpf/**/*
  - pkg/collector/corechecks/servicediscovery/module/*
  - pkg/ebpf/**/*
  - pkg/network/**/*
  - pkg/process/monitor/*
  - pkg/util/kernel/**/*
  - pkg/dynamicinstrumentation/**/*
  - pkg/gpu/**/*
  - .gitlab/kernel_matrix_testing/system_probe.yml
  - .gitlab/kernel_matrix_testing/common.yml
  - .gitlab/source_test/ebpf.yml
  - test/new-e2e/system-probe/**/*
  - test/new-e2e/scenarios/system-probe/**/*
  - test/new-e2e/pkg/runner/**/*
  - test/new-e2e/pkg/utils/**/*
  - test/new-e2e/go.mod
  - tasks/system_probe.py
  - tasks/kmt.py
  - tasks/kernel_matrix_testing/*

.on_system_probe_or_e2e_changes_or_manual:
  - <<: *if_main_branch
  - !reference [.except_mergequeue]
  - <<: *if_run_all_kmt_tests
  - changes:
      paths: *system_probe_change_paths
      compare_to: main # TODO: use a variable, when this is supported https://gitlab.com/gitlab-org/gitlab/-/issues/369916

# New E2E related rules

.on_e2e_main_release_or_rc: # This rule is used as a base for all new-e2e rules
  - <<: *if_disable_e2e_tests
    when: never
  - !reference [.except_mergequeue]
  - <<: *if_run_all_e2e_tests
    when: on_success
  - <<: *if_main_branch
    when: on_success
  - <<: *if_release_branch
    when: on_success
  - if: $CI_COMMIT_TAG =~ /^[0-9]+\.[0-9]+\.[0-9]+-rc\.[0-9]+$/
    when: on_success
  - changes:
      paths:
        - .gitlab/e2e/e2e.yml
        - test/new-e2e/pkg/**/*
        - test/new-e2e/go.mod
        - flakes.yaml
      compare_to: main # TODO: use a variable, when this is supported https://gitlab.com/gitlab-org/gitlab/-/issues/369916

.on_e2e_or_windows_installer_changes:
  - !reference [.on_e2e_main_release_or_rc]
  - <<: *if_windows_installer_changes
    when: on_success

.on_e2e_or_fakeintake_changes_or_manual:
  - !reference [.on_e2e_main_release_or_rc]
  - changes:
      <<: *fakeintake_paths
      compare_to: main # TODO: use a variable, when this is supported https://gitlab.com/gitlab-org/gitlab/-/issues/369916
    variables:
      FAKEINTAKE_IMAGE_OVERRIDE: "public.ecr.aws/datadog/fakeintake:v$CI_COMMIT_SHORT_SHA"
    when: on_success
  - changes:
      paths:
        - test/new-e2e/test-infra-definition/*
      compare_to: main # TODO: use a variable, when this is supported https://gitlab.com/gitlab-org/gitlab/-/issues/369916
    when: on_success
  - when: manual
    allow_failure: true

.on_container_or_e2e_changes:
  - !reference [.on_e2e_main_release_or_rc]
  - changes:
      paths:
        - comp/core/tagger/**/*
        - comp/core/workloadmeta/**/*
        - comp/core/autodiscovery/listeners/**/*
        - comp/core/autodiscovery/providers/**/*
        - comp/languagedetection/**/*
        - pkg/clusteragent/admission/mutate/**/*
        - pkg/collector/corechecks/cluster/**/*
        - pkg/collector/corechecks/containers/**/*
        - pkg/collector/corechecks/containerimage/**/*
        - pkg/collector/corechecks/containerlifecycle/**/*
        - pkg/collector/corechecks/sbom/**/*
        - pkg/sbom/**/*
        - pkg/util/clusteragent/**/*
        - pkg/util/containerd/**/*
        - pkg/util/containers/**/*
        - pkg/util/docker/**/*
        - pkg/util/ecs/**/*
        - pkg/util/kubernetes/**/*
        - pkg/util/cgroups/**/*
        - pkg/util/trivy/**/*
        - test/new-e2e/tests/containers/**/*
        - test/new-e2e/go.mod
      compare_to: main # TODO: use a variable, when this is supported https://gitlab.com/gitlab-org/gitlab/-/issues/369916
    when: on_success

.on_rc_or_e2e_changes:
  - !reference [.on_e2e_main_release_or_rc]
  - changes:
      paths:
        - pkg/config/remote/**/*
        - comp/remote-config/**/*
        - test/new-e2e/tests/remote-config/**/*
      compare_to: main # TODO: use a variable, when this is supported https://gitlab.com/gitlab-org/gitlab/-/issues/369916

.on_asc_or_e2e_changes:
  - !reference [.on_e2e_main_release_or_rc]
  - changes:
      paths:
        # TODO: Add paths that should trigger tests for ASC
        - test/new-e2e/tests/agent-shared-components/**/*
      compare_to: main # TODO: use a variable, when this is supported https://gitlab.com/gitlab-org/gitlab/-/issues/369916

.on_subcommands_or_e2e_changes:
  - !reference [.on_e2e_main_release_or_rc]
  - changes:
      paths:
        - cmd/**/*
        - pkg/**/*
        - comp/**/*
        - test/new-e2e/tests/agent-subcommands/**/*
      compare_to: main # TODO: use a variable, when this is supported https://gitlab.com/gitlab-org/gitlab/-/issues/369916

.on_language-detection_or_e2e_changes:
  - !reference [.on_e2e_main_release_or_rc]
  - changes:
      paths:
        # TODO: Add paths that should trigger tests for language detection
        - test/new-e2e/tests/language-detection/**/*
      compare_to: main # TODO: use a variable, when this is supported https://gitlab.com/gitlab-org/gitlab/-/issues/369916

.on_npm_or_e2e_changes:
  - !reference [.on_e2e_main_release_or_rc]
  - changes:
      paths:
        # TODO: Add paths that should trigger tests for npm
        - pkg/network/**/*
        - test/new-e2e/tests/npm/**/*
      compare_to: main # TODO: use a variable, when this is supported https://gitlab.com/gitlab-org/gitlab/-/issues/369916

.on_discovery_or_e2e_changes:
  - !reference [.on_e2e_main_release_or_rc]
  - changes:
      paths:
        - test/new-e2e/tests/discovery/**/*
        - pkg/collector/corechecks/servicediscovery/**/*
      compare_to: main # TODO: use a variable, when this is supported https://gitlab.com/gitlab-org/gitlab/-/issues/369916

.on_aml_or_e2e_changes:
  - !reference [.on_e2e_main_release_or_rc]
  - changes:
      paths:
        - test/new-e2e/tests/agent-metrics-logs/**/*
        - cmd/agent/subcommands/dogstatsd*/*
        - cmd/agent/subcommands/streamlogs/*
        - cmd/dogstatsd/**/*
        - comp/agent/jmxlogger/**/*
        - comp/aggregator/**/*
        - comp/collector/**/*
        - comp/core/agenttelemetry/**/*
        - comp/core/autodiscovery/providers/config_reader*.go
        - comp/core/autodiscovery/providers/file*.go
        - comp/dogstatsd/**/*
        - comp/forwarder/**/*
        - comp/logs/**/*
        - comp/serializer/compression/**/*
        - pkg/aggregator/**/*
        - pkg/collector/**/*
        - pkg/commonchecks/**/*
        - pkg/jmxfetch/**/*
        - pkg/logs/**/*
        - pkg/metrics/**/*
        - pkg/persistentcache/**/*
        - pkg/serializer/**/*
        - rtloader/**/*
      compare_to: main # TODO: use a variable, when this is supported https://gitlab.com/gitlab-org/gitlab/-/issues/369916

.on_cws_or_e2e_changes:
  - !reference [.on_e2e_main_release_or_rc]
  - changes:
      paths:
        # TODO: Add paths that should trigger tests for CWS
        - test/new-e2e/tests/cws/**/*
      compare_to: main # TODO: use a variable, when this is supported https://gitlab.com/gitlab-org/gitlab/-/issues/369916

.on_process_or_e2e_changes:
  - !reference [.on_e2e_main_release_or_rc]
  - changes:
      paths:
        - test/new-e2e/tests/process/**/*
        - cmd/process-agent/**/*
        - comp/process/**/*
        - pkg/process/**/*
        - pkg/config/setup/process.go
      compare_to: main # TODO: use a variable, when this is supported https://gitlab.com/gitlab-org/gitlab/-/issues/369916

.on_orchestrator_or_e2e_changes:
  - !reference [.on_e2e_main_release_or_rc]
  - changes:
      paths:
        # TODO: Add paths that should trigger tests for orchestrator
        - test/new-e2e/tests/orchestrator/**/*
      compare_to: main # TODO: use a variable, when this is supported https://gitlab.com/gitlab-org/gitlab/-/issues/369916

.on_apm_or_e2e_changes:
  - !reference [.on_e2e_main_release_or_rc]
  - changes:
      paths:
        - pkg/trace/**/*
        - cmd/trace-agent/**/*
        - comp/trace/**/*
        - test/new-e2e/tests/apm/**/*
        - test/new-e2e/go.mod
      compare_to: main # TODO: use a variable, when this is supported https://gitlab.com/gitlab-org/gitlab/-/issues/369916
    when: on_success

.on_installer_or_e2e_changes:
  - !reference [.on_e2e_main_release_or_rc]
  - changes:
      paths:
        - .gitlab/**/*
        - omnibus/config/**/*
        - pkg/fleet/**/*
        - cmd/installer/**/*
        - test/new-e2e/tests/installer/**/*
        - tasks/installer.py
      compare_to: main # TODO: use a variable, when this is supported https://gitlab.com/gitlab-org/gitlab/-/issues/369916
    when: on_success

.on_ndm_netflow_or_e2e_changes:
  - !reference [.on_e2e_main_release_or_rc]
  - changes:
      paths:
        - comp/netflow/**/*
        - test/new-e2e/tests/ndm/netflow/**/*
        - test/new-e2e/go.mod
      compare_to: main # TODO: use a variable, when this is supported https://gitlab.com/gitlab-org/gitlab/-/issues/369916
    when: on_success

.on_ndm_snmp_or_e2e_changes:
  - !reference [.on_e2e_main_release_or_rc]
  - changes:
      paths:
        - pkg/collector/corechecks/snmp/**/*
        - test/new-e2e/tests/ndm/snmp/**/*
        - test/new-e2e/go.mod
      compare_to: main # TODO: use a variable, when this is supported https://gitlab.com/gitlab-org/gitlab/-/issues/369916
    when: on_success
  - when: manual
    allow_failure: true

.on_otel_or_e2e_changes:
  - !reference [.on_e2e_main_release_or_rc]
  - changes:
      paths:
        - cmd/otel-agent/**/*
        - comp/otelcol/**/*
        - pkg/trace/api/otlp.go
        - pkg/trace/stats/otel_util.go
        - pkg/trace/transform/transform.go
        - test/new-e2e/tests/otel/**/*
      compare_to: main # TODO: use a variable, when this is supported https://gitlab.com/gitlab-org/gitlab/-/issues/369916
    when: on_success

.on_windows_service_or_e2e_changes:
  - !reference [.on_e2e_main_release_or_rc]
  - changes:
      paths:
        - cmd/**/*
        - pkg/util/winutil/servicemain/**/*
        - pkg/util/winutil/messagestrings/**/*
        - tasks/windows_resources.py
        - test/new-e2e/tests/windows/service-test/**/*
      compare_to: main # TODO: use a variable, when this is supported https://gitlab.com/gitlab-org/gitlab/-/issues/369916
    when: on_success

.on_trace_agent_changes_or_manual:
  - !reference [.except_mergequeue]
  - changes:
      paths:
        - pkg/trace/**/*
        - .gitlab/benchmarks/*
      compare_to: main # TODO: use a variable, when this is supported https://gitlab.com/gitlab-org/gitlab/-/issues/369916
    when: on_success
  - when: manual
    allow_failure: true

.on_cspm_or_e2e_changes:
  - !reference [.on_e2e_main_release_or_rc]
  - changes:
      paths:
        - pkg/security/**/*
        - test/new-e2e/tests/cspm/**/* #TODO: Add other paths that should trigger the execution of CSPM e2e tests
      compare_to: main # TODO: use a variable, when this is supported https://gitlab.com/gitlab-org/gitlab/-/issues/369916
    when: on_success

.on_windows_systemprobe_or_e2e_changes:
  - !reference [.on_e2e_main_release_or_rc]
  - changes:
      paths:
        - pkg/collector/corechecks/servicediscovery/module/*
        - pkg/network/**/*
        - pkg/process/monitor/*
        - pkg/util/kernel/**/*
        - test/new-e2e/tests/sysprobe-functional/**/*
      compare_to: main # TODO: use a variable, when this is supported https://gitlab.com/gitlab-org/gitlab/-/issues/369916
    when: on_success

.on_windows_security_or_e2e_changes:
  - !reference [.on_e2e_main_release_or_rc]
  - changes:
      paths:
        - pkg/security/**/*
        - pkg/eventmonitor/**/*
        - test/new-e2e/tests/security-agent-functional/**/*
      compare_to: main # TODO: use a variable, when this is supported https://gitlab.com/gitlab-org/gitlab/-/issues/369916
    when: on_success

.on_scheduled_main:
  - <<: *if_scheduled_main

.on_scheduled_main_or_manual:
  - <<: *if_scheduled_main
    when: always
  - when: manual
    allow_failure: true

.on_main_or_rc_and_no_skip_e2e:
  - <<: *if_disable_e2e_tests
    when: never
  - <<: *if_release_branch
    when: on_success
  - if: $CI_COMMIT_TAG =~ /^[0-9]+\.[0-9]+\.[0-9]+-rc\.[0-9]+$/
    when: on_success
  - <<: *if_main_branch
    when: on_success

.except_disable_unit_tests:
  - <<: *if_disable_unit_tests
    when: never

.except_disable_e2e_tests:
  - <<: *if_disable_e2e_tests
    when: never

.on_macos_gui_change:
  - !reference [.except_mergequeue] # The prerequisites are not run in the mergequeue pipeline so we need to skip this rule
  - changes:
      paths:
        - comp/core/gui/guiimpl/systray/**/*
      compare_to: main # TODO: use a variable, when this is supported https://gitlab.com/gitlab-org/gitlab/-/issues/369916

.on_packaging_change:
  - !reference [.except_mergequeue] # The prerequisites are not run in the mergequeue pipeline so we need to skip this rule
  - changes:
      paths:
        - omnibus/**/*
        - .gitlab-ci.yml
        - release.json
        - .gitlab/package_build/**/*
      compare_to: main # TODO: use a variable, when this is supported https://gitlab.com/gitlab-org/gitlab/-/issues/369916

.on_go-version_change:
  - !reference [.except_mergequeue] # The prerequisites are not run in the mergequeue pipeline so we need to skip this rule
  - changes:
      paths:
        - .go-version
      compare_to: main # TODO: use a variable, when this is supported https://gitlab.com/gitlab-org/gitlab/-/issues/369916

.on_fakeintake_changes:
  - changes:
      <<: *fakeintake_paths
      compare_to: main # TODO: use a variable, when this is supported https://gitlab.com/gitlab-org/gitlab/-/issues/369916

.on_fakeintake_changes_on_main:
  - changes:
      <<: *fakeintake_paths
    <<: *if_main_branch

.fast_on_dev_branch_only:
  - <<: *if_main_branch
    variables:
      FAST_TESTS: "false"
      # Push coverage cache on main branch
      COVERAGE_CACHE_FLAG: "--push-coverage-cache"
  - <<: *if_release_branch
    variables:
      FAST_TESTS: "false"
      COVERAGE_CACHE_FLAG: ""
  - <<: *if_tagged_commit
    variables:
      FAST_TESTS: "false"
      COVERAGE_CACHE_FLAG: ""
  - <<: *if_triggered_pipeline
    variables:
      FAST_TESTS: "false"
      COVERAGE_CACHE_FLAG: ""
  - <<: *if_run_all_unit_tests
    variables:
      FAST_TESTS: "false"
      COVERAGE_CACHE_FLAG: ""
  - variables:
      FAST_TESTS: "true"
      # Pull coverage cache on dev branches
      COVERAGE_CACHE_FLAG: "--pull-coverage-cache"

.on_gitlab_changes:
  changes:
    paths:
      - .gitlab-ci.yml
      - .gitlab/**/*
      - .gitlab/**/.*
    compare_to: main # TODO: use a variable, when this is supported https://gitlab.com/gitlab-org/gitlab/-/issues/369916

.on_gitlab_changes_or_mergequeue_or_main:
  - !reference [.on_gitlab_changes]
  - !reference [.on_mergequeue]
  - !reference [.on_main]

.on_invoke_tasks_changes:
  - <<: *if_main_branch
  - changes:
      paths:
        - tasks/**/*
      compare_to: main # TODO: use a variable, when this is supported https://gitlab.com/gitlab-org/gitlab/-/issues/369916

.on_kitchen_invoke_tasks_changes:
  - <<: *if_main_branch
  - changes:
      paths:
        - test/kitchen/tasks/**/*
      compare_to: main # TODO: use a variable, when this is supported https://gitlab.com/gitlab-org/gitlab/-/issues/369916

.on_powershell_module_or_e2e_changes_or_manual:
  - !reference [.on_e2e_main_release_or_rc]
  - changes:
      paths:
        - test/new-e2e/tests/windows/powershell-module-test/*
      compare_to: main # TODO: use a variable, when this is supported https://gitlab.com/gitlab-org/gitlab/-/issues/369916
  - when: manual
    allow_failure: true

.on_gpu_or_e2e_changes:
  - !reference [.on_e2e_main_release_or_rc]
  - changes:
      paths:
        - pkg/gpu/**/*
        - test/new-e2e/tests/gpu/**/*
        - pkg/collector/corechecks/gpu/**/*
      compare_to: main # TODO: use a variable, when this is supported https://gitlab.com/gitlab-org/gitlab/-/issues/369916<|MERGE_RESOLUTION|>--- conflicted
+++ resolved
@@ -171,7 +171,6 @@
   # Build images versions
   # To use images from datadog-agent-buildimages dev branches, set the corresponding
   # SUFFIX variable to _test_only
-<<<<<<< HEAD
   DATADOG_AGENT_BUILDIMAGES_SUFFIX: "_test_only"
   DATADOG_AGENT_BUILDIMAGES: v47003433-4abcaac8
   DATADOG_AGENT_WINBUILDIMAGES_SUFFIX: "_test_only"
@@ -182,17 +181,6 @@
   DATADOG_AGENT_SYSPROBE_BUILDIMAGES: v47003433-4abcaac8
   DATADOG_AGENT_BTF_GEN_BUILDIMAGES_SUFFIX: "_test_only"
   DATADOG_AGENT_BTF_GEN_BUILDIMAGES: v47003433-4abcaac8
-=======
-  DATADOG_AGENT_BUILDIMAGES_SUFFIX: ""
-  DATADOG_AGENT_BUILDIMAGES: v47046711-76471b8e
-  DATADOG_AGENT_WINBUILDIMAGES_SUFFIX: ""
-  DATADOG_AGENT_WINBUILDIMAGES: v47046711-76471b8e
-  DATADOG_AGENT_ARMBUILDIMAGES_SUFFIX: ""
-  DATADOG_AGENT_ARMBUILDIMAGES: v47046711-76471b8e
-  DATADOG_AGENT_SYSPROBE_BUILDIMAGES_SUFFIX: ""
-  DATADOG_AGENT_SYSPROBE_BUILDIMAGES: v47046711-76471b8e
-  DATADOG_AGENT_BTF_GEN_BUILDIMAGES_SUFFIX: ""
-  DATADOG_AGENT_BTF_GEN_BUILDIMAGES: v47046711-76471b8e
   # New images to enable different version per image - not used yet
   CI_IMAGE_BTF_GEN: v47046711-76471b8e
   CI_IMAGE_BTF_GEN_SUFFIX: ""
@@ -228,7 +216,6 @@
   CI_IMAGE_WIN_1809_X64_SUFFIX: ""
   CI_IMAGE_WIN_LTSC2022_X64: v47046711-76471b8e
   CI_IMAGE_WIN_LTSC2022_X64_SUFFIX: ""
->>>>>>> 8ecc141a
 
   DATADOG_AGENT_EMBEDDED_PATH: /opt/datadog-agent/embedded
   DEB_GPG_KEY_ID: c0962c7d
